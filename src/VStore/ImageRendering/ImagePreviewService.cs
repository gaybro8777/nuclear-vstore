﻿using System;
using System.Collections.Generic;
using System.IO;
using System.Threading;
using System.Threading.Tasks;

using NuClear.VStore.Descriptors.Objects;
using NuClear.VStore.Options;
using NuClear.VStore.S3;
using NuClear.VStore.Sessions;
using NuClear.VStore.Sessions.ContentValidation.Errors;

using SixLabors.ImageSharp;
using SixLabors.ImageSharp.Formats;
using SixLabors.ImageSharp.Formats.Gif;
using SixLabors.ImageSharp.Formats.Jpeg;
using SixLabors.ImageSharp.Formats.Png;
using SixLabors.ImageSharp.Helpers;
using SixLabors.ImageSharp.PixelFormats;
using SixLabors.ImageSharp.Processing;
using SixLabors.Primitives;
using SixLabors.Shapes;

namespace NuClear.VStore.ImageRendering
{
    public sealed class ImagePreviewService
    {
        private readonly string _bucketName;
        private readonly TimeSpan _requestTimeout;

        private static readonly Dictionary<string, IImageEncoder> Encoders =
            new Dictionary<string, IImageEncoder>
                {
                    { ImageFormats.Jpeg.DefaultMimeType, new JpegEncoder { Quality = 100, IgnoreMetadata = true } },
                    { ImageFormats.Png.DefaultMimeType, new PngEncoder { CompressionLevel = 1, IgnoreMetadata = true } },
                    { ImageFormats.Gif.DefaultMimeType, new GifEncoder { IgnoreMetadata = true } }
                };

        private readonly IS3Client _s3Client;
        private readonly MemoryBasedRequestLimiter _requestLimiter;

        public ImagePreviewService(
            CephOptions cephOptions,
            ThrottlingOptions throttlingOptions,
            IS3Client s3Client,
            MemoryBasedRequestLimiter requestLimiter)
        {
            _bucketName = cephOptions.FilesBucketName;
            _requestTimeout = throttlingOptions.RequestTimeout;
            _s3Client = s3Client;
            _requestLimiter = requestLimiter;
        }

        public async Task<(Stream imageStream, string contentType)> GetCroppedPreview(
            IImageElementValue imageElementValue,
            int templateCode,
            int width,
            int height)
        {
            return await GetPngEncodedPreview(imageElementValue, templateCode, width, height, null);
        }

        [Obsolete]
        public async Task<(Stream imageStream, string contentType)> GetCroppedAndRoundedPreview(
            IImageElementValue imageElementValue,
            int templateCode,
            int width,
            int height)
        {
            return await GetPngEncodedPreview(
                       imageElementValue,
                       templateCode,
                       width,
                       height,
                       target => ApplyRoundedCorners(target, target.Height * 0.5f));
        }

<<<<<<< HEAD
        public async Task<(Stream imageStream, string contentType)> GetScaledPreview(
            IImageElementValue imageElementValue,
            int templateCode,
            int width,
            int height)
        {
            var cts = new CancellationTokenSource(_requestTimeout);
            var rawStream = await GetRawStream(imageElementValue, cts.Token);

            EnsureRequestCanBeProcessed(rawStream, cts.Token);

            using (var source = Decode(templateCode, rawStream, out var imageFormat))
            {
                var anchorPosition = EvaluateAnchorPosition(imageElementValue);
                Resize(source, new Size(width, height), anchorPosition);

                var targetStream = Encode(source, imageFormat);
                return (targetStream, imageFormat.DefaultMimeType);
            }
        }


=======
>>>>>>> 700992a4
        private async Task<(Stream imageStream, string contentType)> GetPngEncodedPreview(
            IImageElementValue imageElementValue,
            int templateCode,
            int width,
            int height,
            Action<Image<Rgba32>> mutateImage)
        {
            var cts = new CancellationTokenSource(_requestTimeout);

            var rawStream = await GetRawStream(imageElementValue, cts.Token);

            EnsureRequestCanBeProcessed(rawStream, cts.Token);

            using (var source = Decode(templateCode, rawStream, out _))
            {
                using (var target = Crop(source, imageElementValue))
                {
                    Resize(target, new Size(width, height));
                    mutateImage?.Invoke(target);

                    var pngFormat = ImageFormats.Png;
                    var targetStream = Encode(target, pngFormat);
                    return (targetStream, pngFormat.DefaultMimeType);
                }
            }
        }

        private static Image<Rgba32> Decode(int templateCode, Stream sourceStream, out IImageFormat imageFormat)
        {
            using (sourceStream)
            {
                Image<Rgba32> image;
                try
                {
                    sourceStream.Position = 0;
                    image = Image.Load(sourceStream, out imageFormat);
                }
                catch
                {
                    throw new InvalidBinaryException(templateCode, new InvalidImageError());
                }

                return image;
            }
        }

        private static Image<Rgba32> Crop(Image<Rgba32> image, IImageElementValue elementValue)
        {
            if (!(elementValue is ICompositeBitmapImageElementValue compositeBitmapImage))
            {
                return image;
            }

            var imageRectangle = image.Bounds();
            var cropAreaRectangle = new Rectangle(
                compositeBitmapImage.CropArea.Left,
                compositeBitmapImage.CropArea.Top,
                compositeBitmapImage.CropArea.Width,
                compositeBitmapImage.CropArea.Height);

            if (!imageRectangle.IntersectsWith(cropAreaRectangle))
            {
                return image;
            }

            if (imageRectangle.Contains(cropAreaRectangle))
            {
                image.Mutate(ctx => ctx.Crop(cropAreaRectangle));
                return image;
            }

            Rgba32 backgroundColor;

            var leftTopPixel = image[imageRectangle.Left, imageRectangle.Top];
            var rightTopPixel = image[imageRectangle.Right - 1, imageRectangle.Top];
            var rightBottomPixel = image[imageRectangle.Right - 1, imageRectangle.Bottom - 1];
            var leftBottomPixel = image[imageRectangle.Left, imageRectangle.Bottom - 1];

            if (ArePixelColorsClose(leftTopPixel, rightBottomPixel)  &&
                ArePixelColorsClose(rightTopPixel, rightBottomPixel) &&
                ArePixelColorsClose(rightBottomPixel, leftBottomPixel) &&
                ArePixelColorsClose(leftBottomPixel,leftTopPixel))
            {
                backgroundColor = leftTopPixel;
            }
            else
            {
                var redTop = GetMeanColorValue(image.Width, (intervalCount, index) => GetImagePixelColorOnTop(image, intervalCount, index).R);
                var greenTop = GetMeanColorValue(image.Width, (intervalCount, index) => GetImagePixelColorOnTop(image, intervalCount, index).G);
                var blueTop = GetMeanColorValue(image.Width, (intervalCount, index) => GetImagePixelColorOnTop(image, intervalCount, index).B);

                var redBottom = GetMeanColorValue(image.Width, (intervalCount, index) => GetImagePixelColorOnBottom(image, intervalCount, index).R);
                var greenBottom = GetMeanColorValue(image.Width, (intervalCount, index) => GetImagePixelColorOnBottom(image, intervalCount, index).G);
                var blueBottom = GetMeanColorValue(image.Width, (intervalCount, index) => GetImagePixelColorOnBottom(image, intervalCount, index).B);

                var redLeft = GetMeanColorValue(image.Height, (intervalCount, index) => GetImagePixelColorOnLeft(image, intervalCount, index).R);
                var greenLeft = GetMeanColorValue(image.Height, (intervalCount, index) => GetImagePixelColorOnLeft(image, intervalCount, index).G);
                var blueLeft = GetMeanColorValue(image.Height, (intervalCount, index) => GetImagePixelColorOnLeft(image, intervalCount, index).B);

                var redRight = GetMeanColorValue(image.Height, (intervalCount, index) => GetImagePixelColorOnRight(image, intervalCount, index).R);
                var greenRight = GetMeanColorValue(image.Height, (intervalCount, index) => GetImagePixelColorOnRight(image, intervalCount, index).G);
                var blueRight = GetMeanColorValue(image.Height, (intervalCount, index) => GetImagePixelColorOnRight(image, intervalCount, index).B);

                backgroundColor = new Rgba32(
                    (byte)((redTop + redBottom + redLeft + redRight) / 4),
                    (byte)((greenTop + greenBottom + greenLeft + greenRight) / 4),
                    (byte)((blueTop + blueBottom + blueLeft + blueRight) / 4));
            }

            var unionRectangle = Rectangle.Union(imageRectangle, cropAreaRectangle);
            cropAreaRectangle.Offset(-unionRectangle.X, -unionRectangle.Y);

            var extentImage = new Image<Rgba32>(unionRectangle.Width, unionRectangle.Height);
            extentImage.Mutate(x => x.BackgroundColor(backgroundColor)
                                     .DrawImage(image, image.Size(), new Point(-unionRectangle.X, -unionRectangle.Y), GraphicsOptions.Default)
                                     .Crop(cropAreaRectangle));

            return extentImage;
        }

        private static void Resize(Image<Rgba32> image, Size size)
        {
            image.Mutate(ctx => ctx.Resize(new ResizeOptions
                {
                    Size = size,
                    Sampler = new Lanczos2Resampler(),
                    Mode = ResizeMode.Stretch
                }));
        }

        private static void Resize(Image<Rgba32> image, Size size, AnchorPosition anchorPosition)
        {
            image.Mutate(ctx => ctx.Resize(new ResizeOptions
                {
                    Size = size,
                    Sampler = new Lanczos2Resampler(),
                    Mode = ResizeMode.Crop,
                    Position = anchorPosition
                }));
        }

        private static AnchorPosition EvaluateAnchorPosition(IImageElementValue imageElementValue)
        {
            if (!(imageElementValue is IScalableBitmapImageElementValue scalableBitmapImageElementValue))
            {
                return AnchorPosition.Center;
            }

            switch (scalableBitmapImageElementValue.Anchor)
            {
                case Anchor.TopLeft:
                    return AnchorPosition.TopLeft;
                case Anchor.Top:
                    return AnchorPosition.Top;
                case Anchor.TopRight:
                    return AnchorPosition.TopRight;
                case Anchor.Left:
                    return AnchorPosition.Left;
                case Anchor.Middle:
                    return AnchorPosition.Center;
                case Anchor.Right:
                    return AnchorPosition.Right;
                case Anchor.BottomLeft:
                    return AnchorPosition.BottomLeft;
                case Anchor.Bottom:
                    return AnchorPosition.Bottom;
                case Anchor.BottomRight:
                    return AnchorPosition.BottomRight;
                default:
                    return AnchorPosition.Center;
            }
        }

        private MemoryStream Encode(Image<Rgba32> image, IImageFormat format)
        {
            var imageStream = new MemoryStream();
            image.Save(imageStream, Encoders[format.DefaultMimeType]);
            imageStream.Position = 0;

            return imageStream;
        }

        private static void ApplyRoundedCorners(Image<Rgba32> image, float cornerRadius)
        {
            var corners = GetClippedRect(image.Width, image.Height, cornerRadius);
            image.Mutate(ctx => ctx.Fill(Rgba32.Transparent,
                                         corners,
                                         new GraphicsOptions { BlenderMode = PixelBlenderMode.Src, Antialias = false }));
        }

        private static IPath GetClippedRect(int imageWidth, int imageHeight, float cornerRadius)
        {
            var rect = new RectangularePolygon(-0.5f, -0.5f, imageWidth + 0.5f, imageHeight + 0.5f);
            return rect.Clip(new EllipsePolygon(imageWidth * 0.5f, imageHeight * 0.5f, cornerRadius));
        }

        private static bool ArePixelColorsClose(Rgba32 pixel1, Rgba32 pixel2)
        {
            const double Epsilon = 0.03 * byte.MaxValue;
            return Math.Abs(pixel1.R - pixel2.R) < Epsilon &&
                   Math.Abs(pixel1.G - pixel2.G) < Epsilon &&
                   Math.Abs(pixel1.B - pixel2.B) < Epsilon;
        }

        // Based on Simpson's rule
        private static byte GetMeanColorValue(int dimension, Func<int, int, byte> getPixelColor)
        {
            var intervalCount = dimension / 4;

            var value1 = 0;
            for (var index = 1; index < 2 * intervalCount - 1; index += 2)
            {
                value1 += getPixelColor(intervalCount, index);
            }

            var value2 = 0;
            for (var index = 2; index < 2 * intervalCount - 2; index += 2)
            {
                value2 += getPixelColor(intervalCount, index);
            }

            var sum = getPixelColor(intervalCount, 0) + 4 * value1 + 2 * value2 + getPixelColor(intervalCount, 2 * intervalCount);
            return (byte)(sum / (float)intervalCount / 6f);
        }

        private static Rgb24 GetImagePixelColorOnTop(Image<Rgba32> image, int intervalCount, int index)
            => image[(image.Width - 1) * index / (2 * intervalCount), 0].Rgb;

        private static Rgb24 GetImagePixelColorOnBottom(Image<Rgba32> image, int intervalCount, int index)
            => image[(image.Width - 1) * index / (2 * intervalCount), image.Height - 1].Rgb;

        private static Rgb24 GetImagePixelColorOnLeft(Image<Rgba32> image, int intervalCount, int index)
            => image[0, (image.Height - 1) * index / (2 * intervalCount)].Rgb;

        private static Rgb24 GetImagePixelColorOnRight(Image<Rgba32> image, int intervalCount, int index)
            => image[image.Width - 1, (image.Height - 1) * index / (2 * intervalCount)].Rgb;

        private async Task<MemoryStream> GetRawStream(IObjectElementRawValue imageElementValue, CancellationToken token)
        {
            var response = await _s3Client.GetObjectAsync(_bucketName, imageElementValue.Raw, token);
            using (response.ResponseStream)
            {
                var memoryStream = new MemoryStream();
                response.ResponseStream.CopyTo(memoryStream);
                memoryStream.Position = 0;

                return memoryStream;
            }
        }

        private void EnsureRequestCanBeProcessed(Stream rawStream, CancellationToken cancellationToken)
        {
            rawStream.Position = 0;
            var imageInfo = Image.Identify(rawStream);
            var requiredMemoryInBytes = imageInfo.PixelType.BitsPerPixel / 8 * imageInfo.Width * imageInfo.Width;

            _requestLimiter.HandleRequest(requiredMemoryInBytes, cancellationToken);
        }
    }
}<|MERGE_RESOLUTION|>--- conflicted
+++ resolved
@@ -75,7 +75,6 @@
                        target => ApplyRoundedCorners(target, target.Height * 0.5f));
         }
 
-<<<<<<< HEAD
         public async Task<(Stream imageStream, string contentType)> GetScaledPreview(
             IImageElementValue imageElementValue,
             int templateCode,
@@ -97,9 +96,6 @@
             }
         }
 
-
-=======
->>>>>>> 700992a4
         private async Task<(Stream imageStream, string contentType)> GetPngEncodedPreview(
             IImageElementValue imageElementValue,
             int templateCode,
