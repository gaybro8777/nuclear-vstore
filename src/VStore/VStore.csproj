﻿<Project Sdk="Microsoft.NET.Sdk">
  <PropertyGroup>
    <TargetFramework>netstandard2.0</TargetFramework>
    <RootNamespace>NuClear.VStore</RootNamespace>
    <LangVersion>latest</LangVersion>
<<<<<<< HEAD
  </PropertyGroup>
  <ItemGroup>
    <PackageReference Include="AWSSDK.S3" Version="3.3.13" />
    <PackageReference Include="Confluent.Kafka" Version="0.11.2-ci-75" />
    <PackageReference Include="2GIS.ChmLibCore" Version="1.0.3" />
    <PackageReference Include="HtmlAgilityPack" Version="1.6.5" />
    <PackageReference Include="Microsoft.Extensions.Caching.Memory" Version="2.0.0" />
    <PackageReference Include="Microsoft.Extensions.Logging.Abstractions" Version="2.0.0" />
    <PackageReference Include="Newtonsoft.Json" Version="10.0.3" />
    <PackageReference Include="RedLock.net" Version="2.0.0-pre2" />
    <PackageReference Include="StackExchange.Redis" Version="1.2.6" />
    <PackageReference Include="System.Net.NameResolution" Version="4.3.0" />
    <PackageReference Include="SixLabors.ImageSharp" Version="1.0.0-beta0001" />
    <PackageReference Include="Prometheus.Client" Version="1.3.0" />
    <PackageReference Include="System.Reactive.Linq" Version="3.1.1" />
    <PackageReference Include="System.ValueTuple" Version="4.4.0" />
    <PackageReference Include="System.Threading.ThreadPool" Version="4.3.0" />
  </ItemGroup>
  <ItemGroup>
    <Folder Include="Properties" />
=======
    <CodeAnalysisRuleSet>..\..\NuClear.CodeStyle.ruleset</CodeAnalysisRuleSet>
  </PropertyGroup>
  <ItemGroup>
    <PackageReference Include="StyleCop.Analyzers" Version="1.1.0-beta006" PrivateAssets="All" />
    <PackageReference Include="AWSSDK.Extensions.NETCore.Setup" Version="3.3.5" />
    <PackageReference Include="2GIS.ChmLibCore" Version="1.0.3" />
    <PackageReference Include="AWSSDK.S3" Version="3.3.18" />
    <PackageReference Include="Confluent.Kafka" Version="0.11.3" />
    <PackageReference Include="HtmlAgilityPack" Version="1.8.0" />
    <PackageReference Include="Microsoft.Extensions.Caching.Memory" Version="2.0.1" />
    <PackageReference Include="Microsoft.Extensions.Logging.Abstractions" Version="2.0.1" />
    <PackageReference Include="Newtonsoft.Json" Version="11.0.2" />
    <PackageReference Include="Prometheus.Client" Version="1.4.1" />
    <PackageReference Include="RedLock.net" Version="2.0.0" />
    <PackageReference Include="SixLabors.ImageSharp" Version="1.0.0-dev001134" />
    <PackageReference Include="SixLabors.ImageSharp.Drawing" Version="1.0.0-dev001134" />
    <PackageReference Include="System.Net.NameResolution" Version="4.3.0" />
    <PackageReference Include="System.Reactive.Linq" Version="3.1.1" />
    <PackageReference Include="System.ValueTuple" Version="4.4.0" />
    <PackageReference Include="System.Threading.ThreadPool" Version="4.3.0" />
    <PackageReference Include="Microsoft.Extensions.Configuration.Abstractions" Version="2.0.1" />
    <PackageReference Include="Microsoft.Extensions.Configuration.EnvironmentVariables" Version="2.0.1" />
    <PackageReference Include="Microsoft.Extensions.Configuration.FileExtensions" Version="2.0.1" />
    <PackageReference Include="Microsoft.Extensions.Configuration.Json" Version="2.0.1" />
  </ItemGroup>
  <ItemGroup>
    <AdditionalFiles Include="..\..\stylecop.json" />
>>>>>>> 7e60e46c
  </ItemGroup>
</Project><|MERGE_RESOLUTION|>--- conflicted
+++ resolved
@@ -3,28 +3,6 @@
     <TargetFramework>netstandard2.0</TargetFramework>
     <RootNamespace>NuClear.VStore</RootNamespace>
     <LangVersion>latest</LangVersion>
-<<<<<<< HEAD
-  </PropertyGroup>
-  <ItemGroup>
-    <PackageReference Include="AWSSDK.S3" Version="3.3.13" />
-    <PackageReference Include="Confluent.Kafka" Version="0.11.2-ci-75" />
-    <PackageReference Include="2GIS.ChmLibCore" Version="1.0.3" />
-    <PackageReference Include="HtmlAgilityPack" Version="1.6.5" />
-    <PackageReference Include="Microsoft.Extensions.Caching.Memory" Version="2.0.0" />
-    <PackageReference Include="Microsoft.Extensions.Logging.Abstractions" Version="2.0.0" />
-    <PackageReference Include="Newtonsoft.Json" Version="10.0.3" />
-    <PackageReference Include="RedLock.net" Version="2.0.0-pre2" />
-    <PackageReference Include="StackExchange.Redis" Version="1.2.6" />
-    <PackageReference Include="System.Net.NameResolution" Version="4.3.0" />
-    <PackageReference Include="SixLabors.ImageSharp" Version="1.0.0-beta0001" />
-    <PackageReference Include="Prometheus.Client" Version="1.3.0" />
-    <PackageReference Include="System.Reactive.Linq" Version="3.1.1" />
-    <PackageReference Include="System.ValueTuple" Version="4.4.0" />
-    <PackageReference Include="System.Threading.ThreadPool" Version="4.3.0" />
-  </ItemGroup>
-  <ItemGroup>
-    <Folder Include="Properties" />
-=======
     <CodeAnalysisRuleSet>..\..\NuClear.CodeStyle.ruleset</CodeAnalysisRuleSet>
   </PropertyGroup>
   <ItemGroup>
@@ -52,6 +30,5 @@
   </ItemGroup>
   <ItemGroup>
     <AdditionalFiles Include="..\..\stylecop.json" />
->>>>>>> 7e60e46c
   </ItemGroup>
 </Project>