﻿<Project Sdk="Microsoft.NET.Sdk">

  <PropertyGroup>
    <TargetFramework>netstandard1.4</TargetFramework>
    <AssemblyName>VStore</AssemblyName>
    <PackageId>VStore</PackageId>
    <GenerateAssemblyConfigurationAttribute>false</GenerateAssemblyConfigurationAttribute>
    <GenerateAssemblyCompanyAttribute>false</GenerateAssemblyCompanyAttribute>
    <GenerateAssemblyProductAttribute>false</GenerateAssemblyProductAttribute>
    <RootNamespace>NuClear.VStore</RootNamespace>
  </PropertyGroup>

  <ItemGroup>
<<<<<<< HEAD
    <PackageReference Include="Confluent.Kafka" Version="0.9.5" />
    <PackageReference Include="AWSSDK.S3" Version="3.3.6.1" />
=======
    <PackageReference Include="AWSSDK.S3" Version="3.3.7" />
>>>>>>> 8d8e38fb
    <PackageReference Include="2GIS.ChmLibCore" Version="1.0.3" />
    <PackageReference Include="HtmlAgilityPack.NetCore" Version="1.5.0.1" />
    <PackageReference Include="Microsoft.Extensions.Logging.Abstractions" Version="1.1.2" />
    <PackageReference Include="Newtonsoft.Json" Version="10.0.2" />
<<<<<<< HEAD
    <PackageReference Include="ImageSharp" Version="1.0.0-alpha9-00112" />
    <PackageReference Include="System.ValueTuple" Version="4.3.1" />
=======
    <PackageReference Include="ImageSharp" Version="1.0.0-alpha9-00139" />
>>>>>>> 8d8e38fb
  </ItemGroup>

</Project><|MERGE_RESOLUTION|>--- conflicted
+++ resolved
@@ -11,22 +11,14 @@
   </PropertyGroup>
 
   <ItemGroup>
-<<<<<<< HEAD
     <PackageReference Include="Confluent.Kafka" Version="0.9.5" />
-    <PackageReference Include="AWSSDK.S3" Version="3.3.6.1" />
-=======
     <PackageReference Include="AWSSDK.S3" Version="3.3.7" />
->>>>>>> 8d8e38fb
     <PackageReference Include="2GIS.ChmLibCore" Version="1.0.3" />
     <PackageReference Include="HtmlAgilityPack.NetCore" Version="1.5.0.1" />
     <PackageReference Include="Microsoft.Extensions.Logging.Abstractions" Version="1.1.2" />
     <PackageReference Include="Newtonsoft.Json" Version="10.0.2" />
-<<<<<<< HEAD
-    <PackageReference Include="ImageSharp" Version="1.0.0-alpha9-00112" />
     <PackageReference Include="System.ValueTuple" Version="4.3.1" />
-=======
     <PackageReference Include="ImageSharp" Version="1.0.0-alpha9-00139" />
->>>>>>> 8d8e38fb
   </ItemGroup>
 
 </Project>