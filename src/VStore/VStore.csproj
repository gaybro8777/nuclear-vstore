--- conflicted
+++ resolved
@@ -1,10 +1,6 @@
 ﻿<Project Sdk="Microsoft.NET.Sdk">
   <PropertyGroup>
-<<<<<<< HEAD
     <TargetFramework>netstandard2.0</TargetFramework>
-=======
-    <TargetFramework>netstandard1.5</TargetFramework>
->>>>>>> 96e2ef53
     <AssemblyName>VStore</AssemblyName>
     <PackageId>VStore</PackageId>
     <GenerateAssemblyConfigurationAttribute>false</GenerateAssemblyConfigurationAttribute>
@@ -13,22 +9,12 @@
     <RootNamespace>NuClear.VStore</RootNamespace>
   </PropertyGroup>
   <ItemGroup>
-<<<<<<< HEAD
     <PackageReference Include="AWSSDK.S3" Version="3.3.11.4" />
     <PackageReference Include="Confluent.Kafka" Version="0.11.2-ci-75" />
     <PackageReference Include="HtmlAgilityPack" Version="1.6.2" />
     <PackageReference Include="2GIS.ChmLibCore" Version="1.0.3" />
     <PackageReference Include="Microsoft.Extensions.Caching.Memory" Version="2.0.0" />
     <PackageReference Include="Microsoft.Extensions.Logging.Abstractions" Version="2.0.0" />
-=======
-    <PackageReference Include="librdkafka.redist" Version="0.11.1-RC1" />
-    <PackageReference Include="Confluent.Kafka" Version="0.11.0-ci-2" />
-    <PackageReference Include="AWSSDK.S3" Version="3.3.11" />
-    <PackageReference Include="2GIS.ChmLibCore" Version="1.0.3" />
-    <PackageReference Include="HtmlAgilityPack" Version="1.5.5" />
-    <PackageReference Include="Microsoft.Extensions.Caching.Memory" Version="1.1.2" />
-    <PackageReference Include="Microsoft.Extensions.Logging.Abstractions" Version="1.1.2" />
->>>>>>> 96e2ef53
     <PackageReference Include="Newtonsoft.Json" Version="10.0.3" />
     <PackageReference Include="RedLock.net" Version="2.0.0-pre2" />
     <PackageReference Include="SixLabors.ImageSharp" Version="1.0.0-beta0001" />
