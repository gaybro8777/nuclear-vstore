--- conflicted
+++ resolved
@@ -41,9 +41,9 @@
                         throw new SessionExpiredException(sessionId, expiresAt);
                     }
 
-                    var author = metadataWrapper.Read<string>(MetadataElement.Author);
-                    var authorLogin = metadataWrapper.Read<string>(MetadataElement.AuthorLogin);
-                    var authorName = metadataWrapper.Read<string>(MetadataElement.AuthorName);
+            var author = metadataWrapper.Read<string>(MetadataElement.Author);
+            var authorLogin = metadataWrapper.Read<string>(MetadataElement.AuthorLogin);
+            var authorName = metadataWrapper.ReadEncoded<string>(MetadataElement.AuthorName);
 
                     string json;
                     using (var reader = new StreamReader(objectResponse.ResponseStream, Encoding.UTF8))
@@ -63,29 +63,6 @@
             {
                 throw new S3Exception(ex);
             }
-<<<<<<< HEAD
-
-            var metadataWrapper = MetadataCollectionWrapper.For(objectResponse.Metadata);
-            var expiresAt = metadataWrapper.Read<DateTime>(MetadataElement.ExpiresAt);
-            if (SessionDescriptor.IsSessionExpired(expiresAt))
-            {
-                throw new SessionExpiredException(sessionId, expiresAt);
-            }
-
-            var author = metadataWrapper.Read<string>(MetadataElement.Author);
-            var authorLogin = metadataWrapper.Read<string>(MetadataElement.AuthorLogin);
-            var authorName = metadataWrapper.ReadEncoded<string>(MetadataElement.AuthorName);
-
-            string json;
-            using (var reader = new StreamReader(objectResponse.ResponseStream, Encoding.UTF8))
-            {
-                json = reader.ReadToEnd();
-            }
-
-            var sessionDescriptor = JsonConvert.DeserializeObject<SessionDescriptor>(json, SerializerSettings.Default);
-            return (sessionDescriptor, new AuthorInfo(author, authorLogin, authorName), expiresAt);
-=======
->>>>>>> ca0b9322
         }
 
         public async Task VerifySessionExpirationForBinary(string key)
