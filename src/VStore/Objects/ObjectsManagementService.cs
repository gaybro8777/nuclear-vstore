--- conflicted
+++ resolved
@@ -37,7 +37,7 @@
         private readonly LockSessionFactory _lockSessionFactory;
         private readonly EventSender _eventSender;
         private readonly string _bucketName;
-        private readonly string _binariesUsingsTopicName;
+        private readonly string _objectEventsTopic;
 
         public ObjectsManagementService(
             CephOptions cephOptions,
@@ -56,7 +56,7 @@
             _lockSessionFactory = lockSessionFactory;
             _eventSender = eventSender;
             _bucketName = cephOptions.ObjectsBucketName;
-            _binariesUsingsTopicName = kafkaOptions.BinariesUsingsTopic;
+            _objectEventsTopic = kafkaOptions.ObjectEventsTopic;
         }
 
         private delegate IEnumerable<ObjectElementValidationError> ValidationRule(IObjectElementValue value, IElementConstraints constraints);
@@ -100,7 +100,7 @@
 
                 EnsureObjectElementsState(id, templateDescriptor.Elements, objectDescriptor.Elements);
 
-                return await PutObject(id, authorInfo, objectDescriptor);
+                return await PutObject(id, null, authorInfo, objectDescriptor);
             }
             finally
             {
@@ -145,7 +145,7 @@
 
                 EnsureObjectElementsState(id, objectDescriptor.Elements, modifiedObjectDescriptor.Elements);
 
-                return await PutObject(id, authorInfo, modifiedObjectDescriptor);
+                return await PutObject(id, versionId, authorInfo, modifiedObjectDescriptor);
             }
             finally
             {
@@ -300,17 +300,13 @@
             }
         }
 
-        private async Task<string> PutObject(long id, AuthorInfo authorInfo, IObjectDescriptor objectDescriptor)
+        private async Task<string> PutObject(long id, string versionId, AuthorInfo authorInfo, IObjectDescriptor objectDescriptor)
         {
             await PreprocessObjectElements(objectDescriptor.Elements);
             await VerifyObjectElementsConsistency(id, objectDescriptor.Language, objectDescriptor.Elements);
-            var infoForBinaries = await RetrieveInfoForBinaries(id, objectDescriptor.Elements);
-
-            var events = infoForBinaries.Select(x => new BinaryUsedEvent(id, x.Value.TemplateCode, x.Value.FileKey));
-            foreach (var @event in events)
-            {
-                await _eventSender.SendAsync(_binariesUsingsTopicName, DateTime.UtcNow.DayOfYear, @event);
-            }
+            var metadataForBinaries = await RetrieveMetadataForBinaries(id, objectDescriptor.Elements);
+
+            await _eventSender.SendAsync(_objectEventsTopic, new ObjectVersionCreatingEvent(id, versionId));
 
             PutObjectRequest putRequest;
             MetadataCollectionWrapper metadataWrapper;
@@ -320,10 +316,6 @@
                 var value = elementDescriptor.Value;
                 if (elementDescriptor.Value is IBinaryElementValue binaryElementValue)
                 {
-<<<<<<< HEAD
-                    var metadata = infoForBinaries[elementDescriptor.Id].BinaryMetadata;
-                    value = new BinaryElementPersistenceValue(binaryElementValue.Raw, metadata.Filename, metadata.Filesize);
-=======
                     if (string.IsNullOrEmpty(binaryElementValue.Raw))
                     {
                         value = new BinaryElementPersistenceValue(null, null, null);
@@ -333,7 +325,6 @@
                         var metadata = metadataForBinaries[elementDescriptor.Id];
                         value = new BinaryElementPersistenceValue(binaryElementValue.Raw, metadata.Filename, metadata.Filesize);
                     }
->>>>>>> da07c03c
                 }
 
                 var elementPersistenceDescriptor = new ObjectElementPersistenceDescriptor(elementDescriptor, value);
@@ -427,7 +418,7 @@
             await Task.WhenAll(tasks);
         }
 
-        private async Task<IReadOnlyDictionary<long, (int TemplateCode, string FileKey, BinaryMetadata BinaryMetadata)>> RetrieveInfoForBinaries(
+        private async Task<IReadOnlyDictionary<long, BinaryMetadata>> RetrieveMetadataForBinaries(
             long id,
             IEnumerable<IObjectElementDescriptor> objectElements)
         {
@@ -437,13 +428,13 @@
                                 var binaryElementValue = x.Value as IBinaryElementValue;
                                 if (binaryElementValue == null || string.IsNullOrEmpty(binaryElementValue.Raw))
                                 {
-                                    return default((long, (int, string, BinaryMetadata)));
+                                    return (Id: null, Metadata: null);
                                 }
 
                                 try
                                 {
                                     var binaryMetadata = await _sessionStorageReader.GetBinaryMetadata(binaryElementValue.Raw);
-                                    return (Id: (long?)x.Id, BinaryInfo: (x.TemplateCode, binaryElementValue.Raw, binaryMetadata));
+                                    return (Id: (long?)x.Id, Metadata: binaryMetadata);
                                 }
                                 catch (ObjectNotFoundException ex)
                                 {
@@ -453,7 +444,7 @@
                 .ToList();
             await Task.WhenAll(tasks);
 
-            return tasks.Select(x => x.Result).Where(x => x.Id.HasValue).ToDictionary(x => x.Id.Value, x => x.BinaryInfo);
+            return tasks.Select(x => x.Result).Where(x => x.Id.HasValue).ToDictionary(x => x.Id.Value, x => x.Metadata);
         }
     }
 }