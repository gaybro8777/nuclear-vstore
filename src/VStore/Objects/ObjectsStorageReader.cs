﻿using System;
using System.Collections.Concurrent;
using System.Collections.Generic;
using System.IO;
using System.Linq;
using System.Net;
using System.Text;
using System.Threading.Tasks;

using Amazon.S3;
using Amazon.S3.Model;

using Newtonsoft.Json;

using NuClear.VStore.Descriptors;
using NuClear.VStore.Descriptors.Objects;
using NuClear.VStore.Descriptors.Objects.Persistence;
using NuClear.VStore.Descriptors.Templates;
using NuClear.VStore.Json;
using NuClear.VStore.Options;
using NuClear.VStore.S3;
using NuClear.VStore.Templates;

namespace NuClear.VStore.Objects
{
    public sealed class ObjectsStorageReader
    {
        private readonly IAmazonS3Proxy _amazonS3;
        private readonly TemplatesStorageReader _templatesStorageReader;
        private readonly string _bucketName;
        private readonly int _degreeOfParallelism;
        private readonly Uri _fileStorageEndpoint;

        public ObjectsStorageReader(
            CephOptions cephOptions,
            VStoreOptions vStoreOptions,
            IAmazonS3Proxy amazonS3,
            TemplatesStorageReader templatesStorageReader)
        {
            _amazonS3 = amazonS3;
            _templatesStorageReader = templatesStorageReader;
            _bucketName = cephOptions.ObjectsBucketName;
            _degreeOfParallelism = cephOptions.DegreeOfParallelism;
            _fileStorageEndpoint = vStoreOptions.FileStorageEndpoint;
        }

        public async Task<ContinuationContainer<IdentifyableObjectDescriptor<long>>> GetObjectMetadatas(string continuationToken)
        {
            var listResponse = await _amazonS3.ListObjectsAsync(new ListObjectsRequest { BucketName = _bucketName, Marker = continuationToken });

            var descriptors = listResponse.S3Objects.Select(x => new IdentifyableObjectDescriptor<long>(x.Key.AsRootObjectId(), x.LastModified)).Distinct().ToArray();
            return new ContinuationContainer<IdentifyableObjectDescriptor<long>>(descriptors, listResponse.NextMarker);
        }

        public async Task<IVersionedTemplateDescriptor> GetTemplateDescriptor(long id, string versionId)
        {
            (var persistenceDescriptor, var _, var _) =
                await GetObjectFromS3<ObjectPersistenceDescriptor>(id.AsS3ObjectKey(Tokens.ObjectPostfix), versionId);
            return await _templatesStorageReader.GetTemplateDescriptor(persistenceDescriptor.TemplateId, persistenceDescriptor.TemplateVersionId);
        }

        public async Task<IReadOnlyCollection<ModifiedObjectDescriptor>> GetObjectVersions(long id, string initialVersionId)
        {
            var objectVersions = new List<ObjectVersion>();

            async Task<(IReadOnlyCollection<int> ModifiedElements, AuthorInfo AuthorInfo)> GetElementMetadata(string key, string versionId)
            {
                var metadataResponse = await _amazonS3.GetObjectMetadataAsync(_bucketName, key, versionId);

                var metadataWrapper = MetadataCollectionWrapper.For(metadataResponse.Metadata);
                var modifiedElements = metadataWrapper.Read<string>(MetadataElement.ModifiedElements);
                var modifiedElementIds = string.IsNullOrEmpty(modifiedElements)
                                             ? Array.Empty<int>()
                                             : modifiedElements.Split(Tokens.ModifiedElementsDelimiter).Select(int.Parse).ToArray();
                var author = metadataWrapper.Read<string>(MetadataElement.Author);
                var authorLogin = metadataWrapper.Read<string>(MetadataElement.AuthorLogin);
                var authorName = metadataWrapper.ReadEncoded<string>(MetadataElement.AuthorName);
                return (modifiedElementIds, new AuthorInfo(author, authorLogin, authorName));
            }

            async Task<(bool IsTruncated, int NextVersionIndex, string NextVersionIdMarker)> ListVersions(int nextVersionIndex, string nextVersionIdMarker)
            {
                var versionsResponse = await _amazonS3.ListVersionsAsync(
                                           new ListVersionsRequest
                                               {
                                                   BucketName = _bucketName,
                                                   Prefix = id.AsS3ObjectKey(Tokens.ObjectPostfix),
                                                   VersionIdMarker = nextVersionIdMarker
                                               });

                var nonDeletedVersions = versionsResponse.Versions.FindAll(x => !x.IsDeleteMarker);
                nextVersionIndex += nonDeletedVersions.Count;

                var initialVersionIdReached = false;
                var versionInfos = nonDeletedVersions
                    .Aggregate(
                        new List<(string Key, string VersionId, DateTime LastModified)>(),
                        (list, next) =>
                            {
                                initialVersionIdReached = initialVersionIdReached ||
                                                          !string.IsNullOrEmpty(initialVersionId) &&
                                                          initialVersionId.Equals(next.VersionId, StringComparison.OrdinalIgnoreCase);
                                if (!initialVersionIdReached)
                                {
                                    list.Add((next.Key, next.VersionId, next.LastModified));
                                }

                                return list;
                            });

                var versions = new ObjectVersion[versionInfos.Count];
                var partitioner = Partitioner.Create(versionInfos);
                var tasks = partitioner.GetOrderablePartitions(_degreeOfParallelism)
                                       .Select(async partition =>
                                                   {
                                                       while (partition.MoveNext())
                                                       {
                                                           var index = partition.Current.Key;
                                                           var versionInfo = partition.Current.Value;

                                                           var elementMetadata = await GetElementMetadata(versionInfo.Key, versionInfo.VersionId);
                                                           versions[index] = new ObjectVersion(
                                                               versionInfo.Key,
                                                               versionInfo.VersionId,
                                                               versionInfo.LastModified,
                                                               elementMetadata.AuthorInfo,
                                                               elementMetadata.ModifiedElements);
                                                       }
                                                   });
                await Task.WhenAll(tasks);

                objectVersions.AddRange(versions);

                return (!initialVersionIdReached && versionsResponse.IsTruncated, nextVersionIndex, versionsResponse.NextVersionIdMarker);
            }

            var result = await ListVersions(0, null);
            if (objectVersions.Count == 0)
            {
                throw new ObjectNotFoundException($"Object '{id}' not found.");
            }

            while (result.IsTruncated)
            {
                result = await ListVersions(result.NextVersionIndex, result.NextVersionIdMarker);
            }

            var maxVersionIndex = result.NextVersionIndex;
            var descriptors = new ModifiedObjectDescriptor[objectVersions.Count];
            for (var index = 0; index < objectVersions.Count; ++index)
            {
                var objectVersion = objectVersions[index];
                descriptors[index] = new ModifiedObjectDescriptor(
                    objectVersion.Key.AsRootObjectId(),
                    objectVersion.VersionId,
                    --maxVersionIndex,
                    objectVersion.LastModified,
                    objectVersion.AuthorInfo,
                    objectVersion.ModifiedElements);
            }

            return descriptors;
        }

        public async Task<IReadOnlyCollection<VersionedObjectDescriptor<string>>> GetObjectLatestVersions(long id)
        {
            var versionsResponse = await _amazonS3.ListVersionsAsync(_bucketName, id + "/");
            return versionsResponse.Versions
                                   .Where(x => !x.IsDeleteMarker && x.IsLatest && !x.Key.EndsWith("/"))
                                   .Select(x => new VersionedObjectDescriptor<string>(x.Key, x.VersionId, x.LastModified))
                                   .ToArray();
        }

        public async Task<ObjectDescriptor> GetObjectDescriptor(long id, string versionId)
        {
            string objectVersionId;
            if (string.IsNullOrEmpty(versionId))
            {
                var objectVersions = await GetObjectLatestVersions(id);
                objectVersionId = objectVersions.Where(x => x.Id.EndsWith(Tokens.ObjectPostfix))
                                                .Select(x => x.VersionId)
                                                .SingleOrDefault();

                if (objectVersionId == null)
                {
                    throw new ObjectNotFoundException($"Object '{id}' not found.");
                }
            }
            else
            {
                objectVersionId = versionId;
            }

            (var persistenceDescriptor, var objectAuthorInfo, var objectLastModified) =
                await GetObjectFromS3<ObjectPersistenceDescriptor>(id.AsS3ObjectKey(Tokens.ObjectPostfix), objectVersionId);

            var elements = new IObjectElementDescriptor[persistenceDescriptor.Elements.Count];
            var tasks = persistenceDescriptor.Elements.Select(
                async (x, index) =>
                    {
                        (var elementPersistenceDescriptor, var _, var elementLastModified) =
                            await GetObjectFromS3<ObjectElementPersistenceDescriptor>(x.Id, x.VersionId);

                        if (elementPersistenceDescriptor.Value is IBinaryElementValue binaryElementValue &&
                            !string.IsNullOrEmpty(binaryElementValue.Raw))
                        {
                            binaryElementValue.DownloadUri = new Uri(_fileStorageEndpoint, binaryElementValue.Raw);

                            if (binaryElementValue is IImageElementValue imageElementValue)
                            {
                                imageElementValue.PreviewUri = new Uri(_fileStorageEndpoint, imageElementValue.Raw);
                            }
                        }

                        elements[index] = new ObjectElementDescriptor
                            {
                                Id = x.Id.AsSubObjectId(),
                                VersionId = x.VersionId,
                                LastModified = elementLastModified,
                                Type = elementPersistenceDescriptor.Type,
                                TemplateCode = elementPersistenceDescriptor.TemplateCode,
                                Properties = elementPersistenceDescriptor.Properties,
                                Constraints = elementPersistenceDescriptor.Constraints,
                                Value = elementPersistenceDescriptor.Value
                            };
                    });
            await Task.WhenAll(tasks);

            var descriptor = new ObjectDescriptor
                                 {
                                     Id = id,
                                     VersionId = objectVersionId,
                                     LastModified = objectLastModified,
                                     TemplateId = persistenceDescriptor.TemplateId,
                                     TemplateVersionId = persistenceDescriptor.TemplateVersionId,
                                     Language = persistenceDescriptor.Language,
                                     Author = objectAuthorInfo.Author,
                                     AuthorLogin = objectAuthorInfo.AuthorLogin,
                                     AuthorName = objectAuthorInfo.AuthorName,
                                     Properties = persistenceDescriptor.Properties,
                                     Elements = elements
                                 };
            return descriptor;
        }

        public async Task<bool> IsObjectExists(long id)
        {
            var listResponse = await _amazonS3.ListObjectsV2Async(
                                   new ListObjectsV2Request
                                   {
                                       BucketName = _bucketName,
                                       MaxKeys = 1,
                                       Prefix = id.ToString() + "/" + Tokens.ObjectPostfix
                                   });
            return listResponse.S3Objects.Count != 0;
        }

        private async Task<(T, AuthorInfo, DateTime)> GetObjectFromS3<T>(string key, string versionId)
        {
            try
            {
                using (var getObjectResponse = await _amazonS3.GetObjectAsync(_bucketName, key, versionId))
                {
                    var metadataWrapper = MetadataCollectionWrapper.For(getObjectResponse.Metadata);
                    var author = metadataWrapper.Read<string>(MetadataElement.Author);
                    var authorLogin = metadataWrapper.Read<string>(MetadataElement.AuthorLogin);
                    var authorName = metadataWrapper.Read<string>(MetadataElement.AuthorName);

                    string content;
                    using (var reader = new StreamReader(getObjectResponse.ResponseStream, Encoding.UTF8))
                    {
                        content = reader.ReadToEnd();
                    }

                    var obj = JsonConvert.DeserializeObject<T>(content, SerializerSettings.Default);
                    return (obj, new AuthorInfo(author, authorLogin, authorName), getObjectResponse.LastModified);
                }
            }
            catch (AmazonS3Exception ex) when (ex.StatusCode == HttpStatusCode.NotFound)
            {
                throw new ObjectNotFoundException($"Object '{key}' with versionId '{versionId}' not found.");
            }
<<<<<<< HEAD

            var metadataWrapper = MetadataCollectionWrapper.For(getObjectResponse.Metadata);
            var author = metadataWrapper.Read<string>(MetadataElement.Author);
            var authorLogin = metadataWrapper.Read<string>(MetadataElement.AuthorLogin);
            var authorName = metadataWrapper.ReadEncoded<string>(MetadataElement.AuthorName);

            string content;
            using (var reader = new StreamReader(getObjectResponse.ResponseStream, Encoding.UTF8))
            {
                content = reader.ReadToEnd();
            }

            var obj = JsonConvert.DeserializeObject<T>(content, SerializerSettings.Default);
            return (obj, new AuthorInfo(author, authorLogin, authorName), getObjectResponse.LastModified);
=======
>>>>>>> ca0b9322
        }

        private struct ObjectVersion
        {
            public ObjectVersion(
                string id,
                string versionId,
                DateTime lastModified,
                AuthorInfo authorInfo,
                IReadOnlyCollection<int> modifiedElements)
            {
                Key = id;
                VersionId = versionId;
                LastModified = lastModified;
                AuthorInfo = authorInfo;
                ModifiedElements = modifiedElements;
            }

            public string Key { get; }
            public string VersionId { get; }
            public DateTime LastModified { get; }
            public AuthorInfo AuthorInfo { get; }
            public IReadOnlyCollection<int> ModifiedElements { get; }
        }
    }
}<|MERGE_RESOLUTION|>--- conflicted
+++ resolved
@@ -264,7 +264,7 @@
                     var metadataWrapper = MetadataCollectionWrapper.For(getObjectResponse.Metadata);
                     var author = metadataWrapper.Read<string>(MetadataElement.Author);
                     var authorLogin = metadataWrapper.Read<string>(MetadataElement.AuthorLogin);
-                    var authorName = metadataWrapper.Read<string>(MetadataElement.AuthorName);
+                    var authorName = metadataWrapper.ReadEncoded<string>(MetadataElement.AuthorName);
 
                     string content;
                     using (var reader = new StreamReader(getObjectResponse.ResponseStream, Encoding.UTF8))
@@ -280,23 +280,6 @@
             {
                 throw new ObjectNotFoundException($"Object '{key}' with versionId '{versionId}' not found.");
             }
-<<<<<<< HEAD
-
-            var metadataWrapper = MetadataCollectionWrapper.For(getObjectResponse.Metadata);
-            var author = metadataWrapper.Read<string>(MetadataElement.Author);
-            var authorLogin = metadataWrapper.Read<string>(MetadataElement.AuthorLogin);
-            var authorName = metadataWrapper.ReadEncoded<string>(MetadataElement.AuthorName);
-
-            string content;
-            using (var reader = new StreamReader(getObjectResponse.ResponseStream, Encoding.UTF8))
-            {
-                content = reader.ReadToEnd();
-            }
-
-            var obj = JsonConvert.DeserializeObject<T>(content, SerializerSettings.Default);
-            return (obj, new AuthorInfo(author, authorLogin, authorName), getObjectResponse.LastModified);
-=======
->>>>>>> ca0b9322
         }
 
         private struct ObjectVersion
