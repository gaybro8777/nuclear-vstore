﻿namespace NuClear.VStore.S3
{
    public enum MetadataElement
    {
        ExpiresAt = 1,
        Filename,
        Author,
<<<<<<< HEAD
        ModifiedElements
=======
        AuthorLogin,
        AuthorName,
        ModifiedElements,
        PreviewUrl
>>>>>>> e47d04be
    }
}<|MERGE_RESOLUTION|>--- conflicted
+++ resolved
@@ -5,13 +5,8 @@
         ExpiresAt = 1,
         Filename,
         Author,
-<<<<<<< HEAD
-        ModifiedElements
-=======
         AuthorLogin,
         AuthorName,
-        ModifiedElements,
-        PreviewUrl
->>>>>>> e47d04be
+        ModifiedElements
     }
 }