﻿using System;
using System.Collections.Generic;
using System.Globalization;
using System.IO;
using System.Text;

using Amazon.Runtime;
using Amazon.S3;

using Autofac;

using Microsoft.AspNetCore.Authentication.JwtBearer;
using Microsoft.AspNetCore.Authorization;
using Microsoft.AspNetCore.Builder;
using Microsoft.AspNetCore.Diagnostics;
using Microsoft.AspNetCore.Hosting;
using Microsoft.AspNetCore.Http;
using Microsoft.AspNetCore.Mvc;
using Microsoft.AspNetCore.Mvc.ApiExplorer;
using Microsoft.AspNetCore.Mvc.Authorization;
using Microsoft.AspNetCore.Routing;
using Microsoft.Extensions.Configuration;
using Microsoft.Extensions.DependencyInjection;
using Microsoft.Extensions.Options;
using Microsoft.IdentityModel.Tokens;

using Newtonsoft.Json;
using Newtonsoft.Json.Converters;
using Newtonsoft.Json.Linq;
using Newtonsoft.Json.Serialization;

using NuClear.VStore.Host.Options;
using NuClear.VStore.Http;
using NuClear.VStore.Http.Core.Json;
using NuClear.VStore.Http.Core.Middleware;
using NuClear.VStore.Http.Core.Routing;
using NuClear.VStore.Http.Core.Swashbuckle;
using NuClear.VStore.Json;
using NuClear.VStore.Kafka;
using NuClear.VStore.Locks;
using NuClear.VStore.Objects;
using NuClear.VStore.Options;
using NuClear.VStore.Prometheus;
using NuClear.VStore.S3;
using NuClear.VStore.Sessions;
using NuClear.VStore.Templates;
using Prometheus;

using RedLockNet;

using Swashbuckle.AspNetCore.Swagger;

namespace NuClear.VStore.Host
{
    // ReSharper disable once ClassNeverInstantiated.Global
    public sealed class Startup
    {
        private const string Aws = "AWS";
        private const string Ceph = "Ceph";

        private static readonly JsonConverter[] CustomConverters =
            {
                new StringEnumConverter { CamelCaseText = true },
                new Int64ToStringJsonConverter(),
                new ElementDescriptorJsonConverter(),
                new ElementDescriptorCollectionJsonConverter(),
                new TemplateDescriptorJsonConverter(),
                new ObjectElementDescriptorJsonConverter(),
                new ObjectDescriptorJsonConverter()
            };

        private readonly IConfiguration _configuration;

        public Startup(IConfiguration configuration)
        {
            _configuration = configuration;
        }

        // This method gets called by the runtime. Use this method to add services to the container.
        public void ConfigureServices(IServiceCollection services)
        {
            var jwtConfiguration = _configuration.GetSection("Jwt");
            services
                 .AddOptions()
                 .Configure<CephOptions>(_configuration.GetSection("Ceph"))
                 .Configure<DistributedLockOptions>(_configuration.GetSection("DistributedLocks"))
                 .Configure<UploadFileOptions>(_configuration.GetSection("VStore"))
                 .Configure<SessionOptions>(_configuration.GetSection("VStore"))
                 .Configure<CdnOptions>(_configuration.GetSection("VStore"))
                 .Configure<JwtOptions>(jwtConfiguration)
                 .Configure<KafkaOptions>(_configuration.GetSection("Kafka"))
                 .Configure<RouteOptions>(options => options.ConstraintMap.Add("lang", typeof(LanguageRouteConstraint)));

            services.AddMvcCore(
                        options =>
                            {
                                var policy = new AuthorizationPolicyBuilder()
                                    .RequireAuthenticatedUser()
                                    .Build();
                                options.Filters.Add(new AuthorizeFilter(policy));
                            })
                    .SetCompatibilityVersion(CompatibilityVersion.Version_2_1)
                    .AddVersionedApiExplorer()
                    .AddApiExplorer()
                    .AddAuthorization()
                    .AddCors()
                    .AddJsonFormatters()
                    .AddJsonOptions(
                        options =>
                            {
                                var settings = options.SerializerSettings;

                                settings.Culture = CultureInfo.InvariantCulture;
                                settings.ContractResolver = new CamelCasePropertyNamesContractResolver();
                                for (var index = 0; index < CustomConverters.Length; ++index)
                                {
                                    settings.Converters.Insert(index, CustomConverters[index]);
                                }
                            });

            services.AddAuthentication(JwtBearerDefaults.AuthenticationScheme)
                    .AddJwtBearer(options =>
                                      {
                                          var jwtOptions = jwtConfiguration.Get<JwtOptions>();
                                          options.TokenValidationParameters = new TokenValidationParameters
                                              {
                                                  ValidateIssuer = true,
                                                  ValidIssuer = jwtOptions.Issuer,

                                                  ValidateAudience = false,

                                                  ValidateIssuerSigningKey = true,
                                                  IssuerSigningKey = new SymmetricSecurityKey(Encoding.ASCII.GetBytes(jwtOptions.SecretKey)),

                                                  ValidateLifetime = false,
                                                  LifetimeValidator = (notBefore, expires, securityToken, validationParameters) =>
                                                                          {
                                                                              var utcNow = DateTime.UtcNow;
                                                                              return !(notBefore > utcNow || utcNow > expires);
                                                                          }
                                              };
                                      });

            services.AddApiVersioning(options => options.ReportApiVersions = true);
            services.AddMemoryCache();

            services.AddSwaggerGen(
                options =>
                    {
                        var provider = services.BuildServiceProvider().GetRequiredService<IApiVersionDescriptionProvider>();
                        foreach (var description in provider.ApiVersionDescriptions)
                        {
                            options.SwaggerDoc(description.GroupName, new Info { Title = $"VStore API {description.ApiVersion}", Version = description.ApiVersion.ToString() });
                        }

                        options.AddSecurityDefinition(
                            "Bearer",
                            new ApiKeyScheme
                                {
                                    Description = "JWT Authorization header using the Bearer scheme. Example: \"Authorization: Bearer {token}\"",
                                    Name = "Authorization",
                                    In = "header",
                                    Type = "apiKey"
                                });

                        options.AddSecurityRequirement(new Dictionary<string, IEnumerable<string>>
                            {
                                { "Bearer", new string[] { } }
                            });

                        options.OperationFilter<ImplicitApiVersionParameter>();
                        options.OperationFilter<UploadFileOperationFilter>();
                        options.IncludeXmlComments(Path.Combine(AppDomain.CurrentDomain.BaseDirectory, $"{nameof(VStore)}.{nameof(Host)}.xml"));
                    });
        }

        public void ConfigureContainer(ContainerBuilder builder)
        {
            builder.Register(x => x.Resolve<IOptions<CephOptions>>().Value).SingleInstance();
            builder.Register(x => x.Resolve<IOptions<DistributedLockOptions>>().Value).SingleInstance();
            builder.Register(x => x.Resolve<IOptions<UploadFileOptions>>().Value).SingleInstance();
            builder.Register(x => x.Resolve<IOptions<SessionOptions>>().Value).SingleInstance();
            builder.Register(x => x.Resolve<IOptions<CdnOptions>>().Value).SingleInstance();
            builder.Register(x => x.Resolve<IOptions<JwtOptions>>().Value).SingleInstance();
            builder.Register(x => x.Resolve<IOptions<KafkaOptions>>().Value).SingleInstance();

            builder.RegisterType<ReliableRedLockFactory>().SingleInstance();
            builder.Register<IDistributedLockFactory>(
                       x =>
                           {
                               var lockOptions = x.Resolve<DistributedLockOptions>();
                               if (lockOptions.DeveloperMode)
                               {
                                   return new InMemoryLockFactory();
                               }

                               return x.Resolve<ReliableRedLockFactory>();
                           })
                   .As<IDistributedLockFactory>()
                   .PreserveExistingDefaults()
                   .SingleInstance();
            builder.Register(
                        x =>
                            {
                                var awsOptions = _configuration.GetAWSOptions(Ceph);
                                var config = awsOptions.DefaultClientConfig.ToS3Config();
                                config.ForcePathStyle = true;

                                var cephOptions = x.Resolve<CephOptions>();
                                return new Amazon.S3.AmazonS3Client(new BasicAWSCredentials(cephOptions.AccessKey, cephOptions.SecretKey), config);
                            })
                    .Named<IAmazonS3>(Ceph)
                    .SingleInstance();
            builder.Register(
                        x =>
                            {
                                var options = _configuration.GetAWSOptions(Aws);
                                return options.CreateServiceClient<IAmazonS3>();
                            })
                    .Named<IAmazonS3>(Aws)
                    .SingleInstance();
            builder.RegisterType<S3MultipartUploadClient>()
                    .As<IS3MultipartUploadClient>()
                    .WithParameter(
                        (parameterInfo, context) => parameterInfo.ParameterType == typeof(IAmazonS3),
                        (parameterInfo, context) => context.ResolveNamed<IAmazonS3>(Ceph))
                    .SingleInstance();
            builder.Register(
                        x =>
                            {
                                var amazonS3 = x.ResolveNamed<IAmazonS3>(Ceph);
                                var metricsProvider = x.Resolve<MetricsProvider>();
                                return new S3ClientPrometheusDecorator(new S3Client(amazonS3), metricsProvider, Labels.Backends.Ceph);
                            })
                    .Named<IS3Client>(Ceph)
                    .PreserveExistingDefaults()
                    .SingleInstance();
            builder.Register(
                        x =>
                            {
                                var amazonS3 = x.ResolveNamed<IAmazonS3>(Aws);
                                var metricsProvider = x.Resolve<MetricsProvider>();
                                return new S3ClientPrometheusDecorator(new S3Client(amazonS3), metricsProvider, Labels.Backends.Aws);
                            })
                    .Named<IS3Client>(Aws)
                    .PreserveExistingDefaults()
                    .SingleInstance();
            builder.RegisterType<CephS3Client>()
                    .As<ICephS3Client>()
                    .WithParameter(
                        (parameterInfo, context) => parameterInfo.ParameterType == typeof(IS3Client),
                        (parameterInfo, context) => context.ResolveNamed<IS3Client>(Ceph))
                    .SingleInstance();
            builder.RegisterType<S3.AmazonS3Client>()
                    .As<IAmazonS3Client>()
                    .WithParameter(
                        (parameterInfo, context) => parameterInfo.ParameterType == typeof(IS3Client),
                        (parameterInfo, context) => context.ResolveNamed<IS3Client>(Aws))
                    .SingleInstance();
            builder.RegisterType<DistributedLockManager>().SingleInstance();
            builder.RegisterType<SessionStorageReader>().SingleInstance();
            builder.RegisterType<SessionManagementService>().SingleInstance();
            builder.RegisterType<TemplatesStorageReader>()
                   .WithParameter(
                       (parameterInfo, context) => parameterInfo.ParameterType == typeof(IS3Client),
                       (parameterInfo, context) => context.Resolve<ICephS3Client>())
                   .As<ITemplatesStorageReader>()
                   .SingleInstance();
            builder.RegisterType<TemplatesManagementService>()
                   .WithParameter(
                       (parameterInfo, context) => parameterInfo.ParameterType == typeof(IS3Client),
                       (parameterInfo, context) => context.Resolve<ICephS3Client>())
                   .SingleInstance();
            builder.RegisterType<ObjectsStorageReader>()
                   .WithParameter(
                       (parameterInfo, context) => parameterInfo.ParameterType == typeof(IS3Client),
                       (parameterInfo, context) => context.Resolve<ICephS3Client>())
                   .As<IObjectsStorageReader>()
                   .PreserveExistingDefaults()
                   .SingleInstance();
            builder.RegisterType<ObjectsManagementService>()
                   .WithParameter(
                       (parameterInfo, context) => parameterInfo.ParameterType == typeof(IS3Client),
                       (parameterInfo, context) => context.Resolve<ICephS3Client>())
                   .As<IObjectsManagementService>()
                   .PreserveExistingDefaults()
                   .SingleInstance();
            builder.RegisterType<EventSender>().As<IEventSender>().SingleInstance();
            builder.RegisterType<MetricsProvider>().SingleInstance();
        }

        // This method gets called by the runtime. Use this method to configure the HTTP request pipeline.
        public void Configure(IApplicationBuilder app, IHostingEnvironment env)
        {
            app.UseMiddleware<HealthCheckMiddleware>();
            app.UsePrometheusServer(
                new PrometheusOptions
                    {
                        Collectors = new List<IOnDemandCollector> { new DotNetStatsCollector(), new WindowsDotNetStatsCollector() }
                    });
            app.UseMiddleware<CrosscuttingTraceIdentifierMiddleware>();

            if (!env.IsProduction())
            {
                app.UseMiddleware<LogUnsuccessfulResponseMiddleware>();
            }

            app.UseExceptionHandler(
                new ExceptionHandlerOptions
                    {
                        ExceptionHandler =
                            async context =>
                                {
                                    var feature = context.Features.Get<IExceptionHandlerFeature>();
                                    var error = new JObject
                                        {
                                            { "requestId", context.TraceIdentifier },
                                            { "code", "unhandledException" },
                                            { "message", feature.Error.Message }
                                        };

                                    if (env.IsDevelopment())
                                    {
                                        error.Add("details", feature.Error.ToString());
                                    }

                                    context.Response.ContentType = ContentType.Json;
                                    await context.Response.WriteAsync(new JObject(new JProperty("error", error)).ToString());
                                }
                    });
<<<<<<< HEAD
            app.UseMiddleware<HealthCheckMiddleware>();
            app.UseMetricServer();
            app.UseMiddleware<CrosscuttingTraceIdentifierMiddleware>();
=======
>>>>>>> 4063b427
            app.UseCors(builder => builder.AllowAnyOrigin().AllowAnyMethod().AllowAnyHeader().WithExposedHeaders("Location"));
            app.UseAuthentication();
            app.UseMvc();

            if (!env.IsProduction())
            {
                app.UseSwagger();
                app.UseSwaggerUI(
                    options =>
                        {
                            var provider = app.ApplicationServices.GetRequiredService<IApiVersionDescriptionProvider>();
                            foreach (var description in provider.ApiVersionDescriptions)
                            {
                                options.SwaggerEndpoint($"/swagger/{description.GroupName}/swagger.json", description.GroupName.ToUpperInvariant());
                            }

                            options.DocExpansion(DocExpansion.None);
                            options.EnableValidator();
                            options.ShowExtensions();
                            options.DisplayRequestDuration();
                        });
            }
        }
    }
}
<|MERGE_RESOLUTION|>--- conflicted
+++ resolved
@@ -1,361 +1,351 @@
-﻿using System;
-using System.Collections.Generic;
-using System.Globalization;
-using System.IO;
-using System.Text;
-
-using Amazon.Runtime;
-using Amazon.S3;
-
-using Autofac;
-
-using Microsoft.AspNetCore.Authentication.JwtBearer;
-using Microsoft.AspNetCore.Authorization;
-using Microsoft.AspNetCore.Builder;
-using Microsoft.AspNetCore.Diagnostics;
-using Microsoft.AspNetCore.Hosting;
-using Microsoft.AspNetCore.Http;
-using Microsoft.AspNetCore.Mvc;
-using Microsoft.AspNetCore.Mvc.ApiExplorer;
-using Microsoft.AspNetCore.Mvc.Authorization;
-using Microsoft.AspNetCore.Routing;
-using Microsoft.Extensions.Configuration;
-using Microsoft.Extensions.DependencyInjection;
-using Microsoft.Extensions.Options;
-using Microsoft.IdentityModel.Tokens;
-
-using Newtonsoft.Json;
-using Newtonsoft.Json.Converters;
-using Newtonsoft.Json.Linq;
-using Newtonsoft.Json.Serialization;
-
-using NuClear.VStore.Host.Options;
-using NuClear.VStore.Http;
-using NuClear.VStore.Http.Core.Json;
-using NuClear.VStore.Http.Core.Middleware;
-using NuClear.VStore.Http.Core.Routing;
-using NuClear.VStore.Http.Core.Swashbuckle;
-using NuClear.VStore.Json;
-using NuClear.VStore.Kafka;
-using NuClear.VStore.Locks;
-using NuClear.VStore.Objects;
-using NuClear.VStore.Options;
-using NuClear.VStore.Prometheus;
-using NuClear.VStore.S3;
-using NuClear.VStore.Sessions;
-using NuClear.VStore.Templates;
-using Prometheus;
-
-using RedLockNet;
-
-using Swashbuckle.AspNetCore.Swagger;
-
-namespace NuClear.VStore.Host
-{
-    // ReSharper disable once ClassNeverInstantiated.Global
-    public sealed class Startup
-    {
-        private const string Aws = "AWS";
-        private const string Ceph = "Ceph";
-
-        private static readonly JsonConverter[] CustomConverters =
-            {
-                new StringEnumConverter { CamelCaseText = true },
-                new Int64ToStringJsonConverter(),
-                new ElementDescriptorJsonConverter(),
-                new ElementDescriptorCollectionJsonConverter(),
-                new TemplateDescriptorJsonConverter(),
-                new ObjectElementDescriptorJsonConverter(),
-                new ObjectDescriptorJsonConverter()
-            };
-
-        private readonly IConfiguration _configuration;
-
-        public Startup(IConfiguration configuration)
-        {
-            _configuration = configuration;
-        }
-
-        // This method gets called by the runtime. Use this method to add services to the container.
-        public void ConfigureServices(IServiceCollection services)
-        {
-            var jwtConfiguration = _configuration.GetSection("Jwt");
-            services
-                 .AddOptions()
-                 .Configure<CephOptions>(_configuration.GetSection("Ceph"))
-                 .Configure<DistributedLockOptions>(_configuration.GetSection("DistributedLocks"))
-                 .Configure<UploadFileOptions>(_configuration.GetSection("VStore"))
-                 .Configure<SessionOptions>(_configuration.GetSection("VStore"))
-                 .Configure<CdnOptions>(_configuration.GetSection("VStore"))
-                 .Configure<JwtOptions>(jwtConfiguration)
-                 .Configure<KafkaOptions>(_configuration.GetSection("Kafka"))
-                 .Configure<RouteOptions>(options => options.ConstraintMap.Add("lang", typeof(LanguageRouteConstraint)));
-
-            services.AddMvcCore(
-                        options =>
-                            {
-                                var policy = new AuthorizationPolicyBuilder()
-                                    .RequireAuthenticatedUser()
-                                    .Build();
-                                options.Filters.Add(new AuthorizeFilter(policy));
-                            })
-                    .SetCompatibilityVersion(CompatibilityVersion.Version_2_1)
-                    .AddVersionedApiExplorer()
-                    .AddApiExplorer()
-                    .AddAuthorization()
-                    .AddCors()
-                    .AddJsonFormatters()
-                    .AddJsonOptions(
-                        options =>
-                            {
-                                var settings = options.SerializerSettings;
-
-                                settings.Culture = CultureInfo.InvariantCulture;
-                                settings.ContractResolver = new CamelCasePropertyNamesContractResolver();
-                                for (var index = 0; index < CustomConverters.Length; ++index)
-                                {
-                                    settings.Converters.Insert(index, CustomConverters[index]);
-                                }
-                            });
-
-            services.AddAuthentication(JwtBearerDefaults.AuthenticationScheme)
-                    .AddJwtBearer(options =>
-                                      {
-                                          var jwtOptions = jwtConfiguration.Get<JwtOptions>();
-                                          options.TokenValidationParameters = new TokenValidationParameters
-                                              {
-                                                  ValidateIssuer = true,
-                                                  ValidIssuer = jwtOptions.Issuer,
-
-                                                  ValidateAudience = false,
-
-                                                  ValidateIssuerSigningKey = true,
-                                                  IssuerSigningKey = new SymmetricSecurityKey(Encoding.ASCII.GetBytes(jwtOptions.SecretKey)),
-
-                                                  ValidateLifetime = false,
-                                                  LifetimeValidator = (notBefore, expires, securityToken, validationParameters) =>
-                                                                          {
-                                                                              var utcNow = DateTime.UtcNow;
-                                                                              return !(notBefore > utcNow || utcNow > expires);
-                                                                          }
-                                              };
-                                      });
-
-            services.AddApiVersioning(options => options.ReportApiVersions = true);
-            services.AddMemoryCache();
-
-            services.AddSwaggerGen(
-                options =>
-                    {
-                        var provider = services.BuildServiceProvider().GetRequiredService<IApiVersionDescriptionProvider>();
-                        foreach (var description in provider.ApiVersionDescriptions)
-                        {
-                            options.SwaggerDoc(description.GroupName, new Info { Title = $"VStore API {description.ApiVersion}", Version = description.ApiVersion.ToString() });
-                        }
-
-                        options.AddSecurityDefinition(
-                            "Bearer",
-                            new ApiKeyScheme
-                                {
-                                    Description = "JWT Authorization header using the Bearer scheme. Example: \"Authorization: Bearer {token}\"",
-                                    Name = "Authorization",
-                                    In = "header",
-                                    Type = "apiKey"
-                                });
-
-                        options.AddSecurityRequirement(new Dictionary<string, IEnumerable<string>>
-                            {
-                                { "Bearer", new string[] { } }
-                            });
-
-                        options.OperationFilter<ImplicitApiVersionParameter>();
-                        options.OperationFilter<UploadFileOperationFilter>();
-                        options.IncludeXmlComments(Path.Combine(AppDomain.CurrentDomain.BaseDirectory, $"{nameof(VStore)}.{nameof(Host)}.xml"));
-                    });
-        }
-
-        public void ConfigureContainer(ContainerBuilder builder)
-        {
-            builder.Register(x => x.Resolve<IOptions<CephOptions>>().Value).SingleInstance();
-            builder.Register(x => x.Resolve<IOptions<DistributedLockOptions>>().Value).SingleInstance();
-            builder.Register(x => x.Resolve<IOptions<UploadFileOptions>>().Value).SingleInstance();
-            builder.Register(x => x.Resolve<IOptions<SessionOptions>>().Value).SingleInstance();
-            builder.Register(x => x.Resolve<IOptions<CdnOptions>>().Value).SingleInstance();
-            builder.Register(x => x.Resolve<IOptions<JwtOptions>>().Value).SingleInstance();
-            builder.Register(x => x.Resolve<IOptions<KafkaOptions>>().Value).SingleInstance();
-
-            builder.RegisterType<ReliableRedLockFactory>().SingleInstance();
-            builder.Register<IDistributedLockFactory>(
-                       x =>
-                           {
-                               var lockOptions = x.Resolve<DistributedLockOptions>();
-                               if (lockOptions.DeveloperMode)
-                               {
-                                   return new InMemoryLockFactory();
-                               }
-
-                               return x.Resolve<ReliableRedLockFactory>();
-                           })
-                   .As<IDistributedLockFactory>()
-                   .PreserveExistingDefaults()
-                   .SingleInstance();
-            builder.Register(
-                        x =>
-                            {
-                                var awsOptions = _configuration.GetAWSOptions(Ceph);
-                                var config = awsOptions.DefaultClientConfig.ToS3Config();
-                                config.ForcePathStyle = true;
-
-                                var cephOptions = x.Resolve<CephOptions>();
-                                return new Amazon.S3.AmazonS3Client(new BasicAWSCredentials(cephOptions.AccessKey, cephOptions.SecretKey), config);
-                            })
-                    .Named<IAmazonS3>(Ceph)
-                    .SingleInstance();
-            builder.Register(
-                        x =>
-                            {
-                                var options = _configuration.GetAWSOptions(Aws);
-                                return options.CreateServiceClient<IAmazonS3>();
-                            })
-                    .Named<IAmazonS3>(Aws)
-                    .SingleInstance();
-            builder.RegisterType<S3MultipartUploadClient>()
-                    .As<IS3MultipartUploadClient>()
-                    .WithParameter(
-                        (parameterInfo, context) => parameterInfo.ParameterType == typeof(IAmazonS3),
-                        (parameterInfo, context) => context.ResolveNamed<IAmazonS3>(Ceph))
-                    .SingleInstance();
-            builder.Register(
-                        x =>
-                            {
-                                var amazonS3 = x.ResolveNamed<IAmazonS3>(Ceph);
-                                var metricsProvider = x.Resolve<MetricsProvider>();
-                                return new S3ClientPrometheusDecorator(new S3Client(amazonS3), metricsProvider, Labels.Backends.Ceph);
-                            })
-                    .Named<IS3Client>(Ceph)
-                    .PreserveExistingDefaults()
-                    .SingleInstance();
-            builder.Register(
-                        x =>
-                            {
-                                var amazonS3 = x.ResolveNamed<IAmazonS3>(Aws);
-                                var metricsProvider = x.Resolve<MetricsProvider>();
-                                return new S3ClientPrometheusDecorator(new S3Client(amazonS3), metricsProvider, Labels.Backends.Aws);
-                            })
-                    .Named<IS3Client>(Aws)
-                    .PreserveExistingDefaults()
-                    .SingleInstance();
-            builder.RegisterType<CephS3Client>()
-                    .As<ICephS3Client>()
-                    .WithParameter(
-                        (parameterInfo, context) => parameterInfo.ParameterType == typeof(IS3Client),
-                        (parameterInfo, context) => context.ResolveNamed<IS3Client>(Ceph))
-                    .SingleInstance();
-            builder.RegisterType<S3.AmazonS3Client>()
-                    .As<IAmazonS3Client>()
-                    .WithParameter(
-                        (parameterInfo, context) => parameterInfo.ParameterType == typeof(IS3Client),
-                        (parameterInfo, context) => context.ResolveNamed<IS3Client>(Aws))
-                    .SingleInstance();
-            builder.RegisterType<DistributedLockManager>().SingleInstance();
-            builder.RegisterType<SessionStorageReader>().SingleInstance();
-            builder.RegisterType<SessionManagementService>().SingleInstance();
-            builder.RegisterType<TemplatesStorageReader>()
-                   .WithParameter(
-                       (parameterInfo, context) => parameterInfo.ParameterType == typeof(IS3Client),
-                       (parameterInfo, context) => context.Resolve<ICephS3Client>())
-                   .As<ITemplatesStorageReader>()
-                   .SingleInstance();
-            builder.RegisterType<TemplatesManagementService>()
-                   .WithParameter(
-                       (parameterInfo, context) => parameterInfo.ParameterType == typeof(IS3Client),
-                       (parameterInfo, context) => context.Resolve<ICephS3Client>())
-                   .SingleInstance();
-            builder.RegisterType<ObjectsStorageReader>()
-                   .WithParameter(
-                       (parameterInfo, context) => parameterInfo.ParameterType == typeof(IS3Client),
-                       (parameterInfo, context) => context.Resolve<ICephS3Client>())
-                   .As<IObjectsStorageReader>()
-                   .PreserveExistingDefaults()
-                   .SingleInstance();
-            builder.RegisterType<ObjectsManagementService>()
-                   .WithParameter(
-                       (parameterInfo, context) => parameterInfo.ParameterType == typeof(IS3Client),
-                       (parameterInfo, context) => context.Resolve<ICephS3Client>())
-                   .As<IObjectsManagementService>()
-                   .PreserveExistingDefaults()
-                   .SingleInstance();
-            builder.RegisterType<EventSender>().As<IEventSender>().SingleInstance();
-            builder.RegisterType<MetricsProvider>().SingleInstance();
-        }
-
-        // This method gets called by the runtime. Use this method to configure the HTTP request pipeline.
-        public void Configure(IApplicationBuilder app, IHostingEnvironment env)
-        {
-            app.UseMiddleware<HealthCheckMiddleware>();
-            app.UsePrometheusServer(
-                new PrometheusOptions
-                    {
-                        Collectors = new List<IOnDemandCollector> { new DotNetStatsCollector(), new WindowsDotNetStatsCollector() }
-                    });
-            app.UseMiddleware<CrosscuttingTraceIdentifierMiddleware>();
-
-            if (!env.IsProduction())
-            {
-                app.UseMiddleware<LogUnsuccessfulResponseMiddleware>();
-            }
-
-            app.UseExceptionHandler(
-                new ExceptionHandlerOptions
-                    {
-                        ExceptionHandler =
-                            async context =>
-                                {
-                                    var feature = context.Features.Get<IExceptionHandlerFeature>();
-                                    var error = new JObject
-                                        {
-                                            { "requestId", context.TraceIdentifier },
-                                            { "code", "unhandledException" },
-                                            { "message", feature.Error.Message }
-                                        };
-
-                                    if (env.IsDevelopment())
-                                    {
-                                        error.Add("details", feature.Error.ToString());
-                                    }
-
-                                    context.Response.ContentType = ContentType.Json;
-                                    await context.Response.WriteAsync(new JObject(new JProperty("error", error)).ToString());
-                                }
-                    });
-<<<<<<< HEAD
-            app.UseMiddleware<HealthCheckMiddleware>();
-            app.UseMetricServer();
-            app.UseMiddleware<CrosscuttingTraceIdentifierMiddleware>();
-=======
->>>>>>> 4063b427
-            app.UseCors(builder => builder.AllowAnyOrigin().AllowAnyMethod().AllowAnyHeader().WithExposedHeaders("Location"));
-            app.UseAuthentication();
-            app.UseMvc();
-
-            if (!env.IsProduction())
-            {
-                app.UseSwagger();
-                app.UseSwaggerUI(
-                    options =>
-                        {
-                            var provider = app.ApplicationServices.GetRequiredService<IApiVersionDescriptionProvider>();
-                            foreach (var description in provider.ApiVersionDescriptions)
-                            {
-                                options.SwaggerEndpoint($"/swagger/{description.GroupName}/swagger.json", description.GroupName.ToUpperInvariant());
-                            }
-
-                            options.DocExpansion(DocExpansion.None);
-                            options.EnableValidator();
-                            options.ShowExtensions();
-                            options.DisplayRequestDuration();
-                        });
-            }
-        }
-    }
-}
+﻿using System;
+using System.Collections.Generic;
+using System.Globalization;
+using System.IO;
+using System.Text;
+
+using Amazon.Runtime;
+using Amazon.S3;
+
+using Autofac;
+
+using Microsoft.AspNetCore.Authentication.JwtBearer;
+using Microsoft.AspNetCore.Authorization;
+using Microsoft.AspNetCore.Builder;
+using Microsoft.AspNetCore.Diagnostics;
+using Microsoft.AspNetCore.Hosting;
+using Microsoft.AspNetCore.Http;
+using Microsoft.AspNetCore.Mvc;
+using Microsoft.AspNetCore.Mvc.ApiExplorer;
+using Microsoft.AspNetCore.Mvc.Authorization;
+using Microsoft.AspNetCore.Routing;
+using Microsoft.Extensions.Configuration;
+using Microsoft.Extensions.DependencyInjection;
+using Microsoft.Extensions.Options;
+using Microsoft.IdentityModel.Tokens;
+
+using Newtonsoft.Json;
+using Newtonsoft.Json.Converters;
+using Newtonsoft.Json.Linq;
+using Newtonsoft.Json.Serialization;
+
+using NuClear.VStore.Host.Options;
+using NuClear.VStore.Http;
+using NuClear.VStore.Http.Core.Json;
+using NuClear.VStore.Http.Core.Middleware;
+using NuClear.VStore.Http.Core.Routing;
+using NuClear.VStore.Http.Core.Swashbuckle;
+using NuClear.VStore.Json;
+using NuClear.VStore.Kafka;
+using NuClear.VStore.Locks;
+using NuClear.VStore.Objects;
+using NuClear.VStore.Options;
+using NuClear.VStore.Prometheus;
+using NuClear.VStore.S3;
+using NuClear.VStore.Sessions;
+using NuClear.VStore.Templates;
+using Prometheus;
+
+using RedLockNet;
+
+using Swashbuckle.AspNetCore.Swagger;
+
+namespace NuClear.VStore.Host
+{
+    // ReSharper disable once ClassNeverInstantiated.Global
+    public sealed class Startup
+    {
+        private const string Aws = "AWS";
+        private const string Ceph = "Ceph";
+
+        private static readonly JsonConverter[] CustomConverters =
+            {
+                new StringEnumConverter { CamelCaseText = true },
+                new Int64ToStringJsonConverter(),
+                new ElementDescriptorJsonConverter(),
+                new ElementDescriptorCollectionJsonConverter(),
+                new TemplateDescriptorJsonConverter(),
+                new ObjectElementDescriptorJsonConverter(),
+                new ObjectDescriptorJsonConverter()
+            };
+
+        private readonly IConfiguration _configuration;
+
+        public Startup(IConfiguration configuration)
+        {
+            _configuration = configuration;
+        }
+
+        // This method gets called by the runtime. Use this method to add services to the container.
+        public void ConfigureServices(IServiceCollection services)
+        {
+            var jwtConfiguration = _configuration.GetSection("Jwt");
+            services
+                 .AddOptions()
+                 .Configure<CephOptions>(_configuration.GetSection("Ceph"))
+                 .Configure<DistributedLockOptions>(_configuration.GetSection("DistributedLocks"))
+                 .Configure<UploadFileOptions>(_configuration.GetSection("VStore"))
+                 .Configure<SessionOptions>(_configuration.GetSection("VStore"))
+                 .Configure<CdnOptions>(_configuration.GetSection("VStore"))
+                 .Configure<JwtOptions>(jwtConfiguration)
+                 .Configure<KafkaOptions>(_configuration.GetSection("Kafka"))
+                 .Configure<RouteOptions>(options => options.ConstraintMap.Add("lang", typeof(LanguageRouteConstraint)));
+
+            services.AddMvcCore(
+                        options =>
+                            {
+                                var policy = new AuthorizationPolicyBuilder()
+                                    .RequireAuthenticatedUser()
+                                    .Build();
+                                options.Filters.Add(new AuthorizeFilter(policy));
+                            })
+                    .SetCompatibilityVersion(CompatibilityVersion.Version_2_1)
+                    .AddVersionedApiExplorer()
+                    .AddApiExplorer()
+                    .AddAuthorization()
+                    .AddCors()
+                    .AddJsonFormatters()
+                    .AddJsonOptions(
+                        options =>
+                            {
+                                var settings = options.SerializerSettings;
+
+                                settings.Culture = CultureInfo.InvariantCulture;
+                                settings.ContractResolver = new CamelCasePropertyNamesContractResolver();
+                                for (var index = 0; index < CustomConverters.Length; ++index)
+                                {
+                                    settings.Converters.Insert(index, CustomConverters[index]);
+                                }
+                            });
+
+            services.AddAuthentication(JwtBearerDefaults.AuthenticationScheme)
+                    .AddJwtBearer(options =>
+                                      {
+                                          var jwtOptions = jwtConfiguration.Get<JwtOptions>();
+                                          options.TokenValidationParameters = new TokenValidationParameters
+                                              {
+                                                  ValidateIssuer = true,
+                                                  ValidIssuer = jwtOptions.Issuer,
+
+                                                  ValidateAudience = false,
+
+                                                  ValidateIssuerSigningKey = true,
+                                                  IssuerSigningKey = new SymmetricSecurityKey(Encoding.ASCII.GetBytes(jwtOptions.SecretKey)),
+
+                                                  ValidateLifetime = false,
+                                                  LifetimeValidator = (notBefore, expires, securityToken, validationParameters) =>
+                                                                          {
+                                                                              var utcNow = DateTime.UtcNow;
+                                                                              return !(notBefore > utcNow || utcNow > expires);
+                                                                          }
+                                              };
+                                      });
+
+            services.AddApiVersioning(options => options.ReportApiVersions = true);
+            services.AddMemoryCache();
+
+            services.AddSwaggerGen(
+                options =>
+                    {
+                        var provider = services.BuildServiceProvider().GetRequiredService<IApiVersionDescriptionProvider>();
+                        foreach (var description in provider.ApiVersionDescriptions)
+                        {
+                            options.SwaggerDoc(description.GroupName, new Info { Title = $"VStore API {description.ApiVersion}", Version = description.ApiVersion.ToString() });
+                        }
+
+                        options.AddSecurityDefinition(
+                            "Bearer",
+                            new ApiKeyScheme
+                                {
+                                    Description = "JWT Authorization header using the Bearer scheme. Example: \"Authorization: Bearer {token}\"",
+                                    Name = "Authorization",
+                                    In = "header",
+                                    Type = "apiKey"
+                                });
+
+                        options.AddSecurityRequirement(new Dictionary<string, IEnumerable<string>>
+                            {
+                                { "Bearer", new string[] { } }
+                            });
+
+                        options.OperationFilter<ImplicitApiVersionParameter>();
+                        options.OperationFilter<UploadFileOperationFilter>();
+                        options.IncludeXmlComments(Path.Combine(AppDomain.CurrentDomain.BaseDirectory, $"{nameof(VStore)}.{nameof(Host)}.xml"));
+                    });
+        }
+
+        public void ConfigureContainer(ContainerBuilder builder)
+        {
+            builder.Register(x => x.Resolve<IOptions<CephOptions>>().Value).SingleInstance();
+            builder.Register(x => x.Resolve<IOptions<DistributedLockOptions>>().Value).SingleInstance();
+            builder.Register(x => x.Resolve<IOptions<UploadFileOptions>>().Value).SingleInstance();
+            builder.Register(x => x.Resolve<IOptions<SessionOptions>>().Value).SingleInstance();
+            builder.Register(x => x.Resolve<IOptions<CdnOptions>>().Value).SingleInstance();
+            builder.Register(x => x.Resolve<IOptions<JwtOptions>>().Value).SingleInstance();
+            builder.Register(x => x.Resolve<IOptions<KafkaOptions>>().Value).SingleInstance();
+
+            builder.RegisterType<ReliableRedLockFactory>().SingleInstance();
+            builder.Register<IDistributedLockFactory>(
+                       x =>
+                           {
+                               var lockOptions = x.Resolve<DistributedLockOptions>();
+                               if (lockOptions.DeveloperMode)
+                               {
+                                   return new InMemoryLockFactory();
+                               }
+
+                               return x.Resolve<ReliableRedLockFactory>();
+                           })
+                   .As<IDistributedLockFactory>()
+                   .PreserveExistingDefaults()
+                   .SingleInstance();
+            builder.Register(
+                        x =>
+                            {
+                                var awsOptions = _configuration.GetAWSOptions(Ceph);
+                                var config = awsOptions.DefaultClientConfig.ToS3Config();
+                                config.ForcePathStyle = true;
+
+                                var cephOptions = x.Resolve<CephOptions>();
+                                return new Amazon.S3.AmazonS3Client(new BasicAWSCredentials(cephOptions.AccessKey, cephOptions.SecretKey), config);
+                            })
+                    .Named<IAmazonS3>(Ceph)
+                    .SingleInstance();
+            builder.Register(
+                        x =>
+                            {
+                                var options = _configuration.GetAWSOptions(Aws);
+                                return options.CreateServiceClient<IAmazonS3>();
+                            })
+                    .Named<IAmazonS3>(Aws)
+                    .SingleInstance();
+            builder.RegisterType<S3MultipartUploadClient>()
+                    .As<IS3MultipartUploadClient>()
+                    .WithParameter(
+                        (parameterInfo, context) => parameterInfo.ParameterType == typeof(IAmazonS3),
+                        (parameterInfo, context) => context.ResolveNamed<IAmazonS3>(Ceph))
+                    .SingleInstance();
+            builder.Register(
+                        x =>
+                            {
+                                var amazonS3 = x.ResolveNamed<IAmazonS3>(Ceph);
+                                var metricsProvider = x.Resolve<MetricsProvider>();
+                                return new S3ClientPrometheusDecorator(new S3Client(amazonS3), metricsProvider, Labels.Backends.Ceph);
+                            })
+                    .Named<IS3Client>(Ceph)
+                    .PreserveExistingDefaults()
+                    .SingleInstance();
+            builder.Register(
+                        x =>
+                            {
+                                var amazonS3 = x.ResolveNamed<IAmazonS3>(Aws);
+                                var metricsProvider = x.Resolve<MetricsProvider>();
+                                return new S3ClientPrometheusDecorator(new S3Client(amazonS3), metricsProvider, Labels.Backends.Aws);
+                            })
+                    .Named<IS3Client>(Aws)
+                    .PreserveExistingDefaults()
+                    .SingleInstance();
+            builder.RegisterType<CephS3Client>()
+                    .As<ICephS3Client>()
+                    .WithParameter(
+                        (parameterInfo, context) => parameterInfo.ParameterType == typeof(IS3Client),
+                        (parameterInfo, context) => context.ResolveNamed<IS3Client>(Ceph))
+                    .SingleInstance();
+            builder.RegisterType<S3.AmazonS3Client>()
+                    .As<IAmazonS3Client>()
+                    .WithParameter(
+                        (parameterInfo, context) => parameterInfo.ParameterType == typeof(IS3Client),
+                        (parameterInfo, context) => context.ResolveNamed<IS3Client>(Aws))
+                    .SingleInstance();
+            builder.RegisterType<DistributedLockManager>().SingleInstance();
+            builder.RegisterType<SessionStorageReader>().SingleInstance();
+            builder.RegisterType<SessionManagementService>().SingleInstance();
+            builder.RegisterType<TemplatesStorageReader>()
+                   .WithParameter(
+                       (parameterInfo, context) => parameterInfo.ParameterType == typeof(IS3Client),
+                       (parameterInfo, context) => context.Resolve<ICephS3Client>())
+                   .As<ITemplatesStorageReader>()
+                   .SingleInstance();
+            builder.RegisterType<TemplatesManagementService>()
+                   .WithParameter(
+                       (parameterInfo, context) => parameterInfo.ParameterType == typeof(IS3Client),
+                       (parameterInfo, context) => context.Resolve<ICephS3Client>())
+                   .SingleInstance();
+            builder.RegisterType<ObjectsStorageReader>()
+                   .WithParameter(
+                       (parameterInfo, context) => parameterInfo.ParameterType == typeof(IS3Client),
+                       (parameterInfo, context) => context.Resolve<ICephS3Client>())
+                   .As<IObjectsStorageReader>()
+                   .PreserveExistingDefaults()
+                   .SingleInstance();
+            builder.RegisterType<ObjectsManagementService>()
+                   .WithParameter(
+                       (parameterInfo, context) => parameterInfo.ParameterType == typeof(IS3Client),
+                       (parameterInfo, context) => context.Resolve<ICephS3Client>())
+                   .As<IObjectsManagementService>()
+                   .PreserveExistingDefaults()
+                   .SingleInstance();
+            builder.RegisterType<EventSender>().As<IEventSender>().SingleInstance();
+            builder.RegisterType<MetricsProvider>().SingleInstance();
+        }
+
+        // This method gets called by the runtime. Use this method to configure the HTTP request pipeline.
+        public void Configure(IApplicationBuilder app, IHostingEnvironment env)
+        {
+            app.UseMiddleware<HealthCheckMiddleware>();
+            app.UseMetricServer();
+            app.UseMiddleware<CrosscuttingTraceIdentifierMiddleware>();
+
+            if (!env.IsProduction())
+            {
+                app.UseMiddleware<LogUnsuccessfulResponseMiddleware>();
+            }
+
+            app.UseExceptionHandler(
+                new ExceptionHandlerOptions
+                    {
+                        ExceptionHandler =
+                            async context =>
+                                {
+                                    var feature = context.Features.Get<IExceptionHandlerFeature>();
+                                    var error = new JObject
+                                        {
+                                            { "requestId", context.TraceIdentifier },
+                                            { "code", "unhandledException" },
+                                            { "message", feature.Error.Message }
+                                        };
+
+                                    if (env.IsDevelopment())
+                                    {
+                                        error.Add("details", feature.Error.ToString());
+                                    }
+
+                                    context.Response.ContentType = ContentType.Json;
+                                    await context.Response.WriteAsync(new JObject(new JProperty("error", error)).ToString());
+                                }
+                    });
+            app.UseCors(builder => builder.AllowAnyOrigin().AllowAnyMethod().AllowAnyHeader().WithExposedHeaders("Location"));
+            app.UseAuthentication();
+            app.UseMvc();
+
+            if (!env.IsProduction())
+            {
+                app.UseSwagger();
+                app.UseSwaggerUI(
+                    options =>
+                        {
+                            var provider = app.ApplicationServices.GetRequiredService<IApiVersionDescriptionProvider>();
+                            foreach (var description in provider.ApiVersionDescriptions)
+                            {
+                                options.SwaggerEndpoint($"/swagger/{description.GroupName}/swagger.json", description.GroupName.ToUpperInvariant());
+                            }
+
+                            options.DocExpansion(DocExpansion.None);
+                            options.EnableValidator();
+                            options.ShowExtensions();
+                            options.DisplayRequestDuration();
+                        });
+            }
+        }
+    }
+}