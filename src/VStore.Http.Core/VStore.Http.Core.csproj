--- conflicted
+++ resolved
@@ -10,12 +10,8 @@
     <PackageReference Include="Microsoft.AspNetCore.Mvc.Versioning.ApiExplorer" Version="2.2.0" />
     <PackageReference Include="Microsoft.Net.Http.Headers" Version="2.0.2" />
     <PackageReference Include="Prometheus.Client.Owin" Version="1.4.0" />
-<<<<<<< HEAD
-    <PackageReference Include="Swashbuckle.AspNetCore" Version="1.1.0" />
-    <PackageReference Include="Serilog.AspNetCore" Version="2.1.0" />
-=======
+    <PackageReference Include="Serilog.AspNetCore" Version="2.1.1" />
     <PackageReference Include="Swashbuckle.AspNetCore" Version="2.3.0" />
->>>>>>> 85453999
   </ItemGroup>
   <ItemGroup>
     <ProjectReference Include="..\VStore\VStore.csproj" />
