﻿using System;
using System.Collections.Concurrent;
using System.Collections.Generic;
using System.IO;
using System.Linq;
using System.Net;
using System.Text;
using System.Threading.Tasks;

using Amazon.S3;
using Amazon.S3.Model;

using Newtonsoft.Json;

using NuClear.VStore.Descriptors;
using NuClear.VStore.Descriptors.Objects;
using NuClear.VStore.Descriptors.Templates;
using NuClear.VStore.Json;
using NuClear.VStore.Options;
using NuClear.VStore.S3;
using NuClear.VStore.Templates;

namespace NuClear.VStore.Objects
{
    public sealed class ObjectsStorageReader
    {
        private readonly IAmazonS3 _amazonS3;
        private readonly TemplatesStorageReader _templatesStorageReader;
        private readonly string _bucketName;

        public ObjectsStorageReader(
            CephOptions cephOptions,
            IAmazonS3 amazonS3,
            TemplatesStorageReader templatesStorageReader)
        {
            _amazonS3 = amazonS3;
            _templatesStorageReader = templatesStorageReader;
            _bucketName = cephOptions.ObjectsBucketName;
        }

        public async Task<IReadOnlyCollection<IdentifyableObjectDescriptor<long>>> GetObjectMetadatas(string startAfter)
        {
            var listResponse = await _amazonS3.ListObjectsV2Async(new ListObjectsV2Request { BucketName = _bucketName, StartAfter = startAfter });

            var descriptors = new ConcurrentBag<IdentifyableObjectDescriptor<long>>();
            Parallel.ForEach(
                listResponse.S3Objects.FindAll(x => x.Key.EndsWith(Tokens.ObjectPostfix)),
                obj => descriptors.Add(new IdentifyableObjectDescriptor<long>(obj.Key.AsObjectId(), obj.LastModified)));

            return descriptors.OrderBy(x => x.LastModified).ToArray();
        }

        public async Task<IVersionedTemplateDescriptor> GetTemplateDescriptor(long id, string versionId)
        {
            ObjectPersistenceDescriptor persistenceDescriptor = await GetObjectFromS3<ObjectPersistenceDescriptor>(id.AsS3ObjectKey(Tokens.ObjectPostfix), versionId);
            return await _templatesStorageReader.GetTemplateDescriptor(persistenceDescriptor.TemplateId, persistenceDescriptor.TemplateVersionId);
        }

<<<<<<< HEAD
        public async Task<IReadOnlyCollection<VersionedObjectDescriptor<string>>> GetObjectLatestVersions(long id)
=======
        public async Task<IReadOnlyCollection<IdentifyableObjectDescriptor>> GetAllObjectRootVersions(long id)
        {
            var versions = new List<IdentifyableObjectDescriptor>();

            Func<string, Task<ListVersionsResponse>> listVersions =
                async nextVersionIdMarker =>
                    {
                        var versionsResponse = await _amazonS3.ListVersionsAsync(
                                                   new ListVersionsRequest
                                                       {
                                                           BucketName = _bucketName,
                                                           Prefix = id.AsS3ObjectKey(Tokens.ObjectPostfix),
                                                           VersionIdMarker = nextVersionIdMarker
                                                       });
                        versions.AddRange(versionsResponse.Versions.Select(x => new IdentifyableObjectDescriptor(x.Key.AsRootObjectId(), x.VersionId, x.LastModified)));
                        return versionsResponse;
                    };

            var response = await listVersions(null);
            if (versions.Count == 0)
            {
                throw new ObjectNotFoundException($"Object '{id}' not found.");
            }

            while (response.IsTruncated)
            {
                response = await listVersions(response.NextVersionIdMarker);
            }

            return versions;
        }

        public async Task<IReadOnlyCollection<S3ObjectVersion>> GetObjectLatestVersions(long id)
>>>>>>> 531ef697
        {
            var versionsResponse = await _amazonS3.ListVersionsAsync(_bucketName, id + "/");
            return versionsResponse.Versions.FindAll(x => x.IsLatest)
                                   .Where(x => !x.Key.EndsWith("/"))
                                   .Select(x => new VersionedObjectDescriptor<string>(x.Key, x.VersionId, x.LastModified))
                                   .ToArray();
        }

        public async Task<ObjectDescriptor> GetObjectDescriptor(long id, string versionId)
        {
            string objectVersionId;
            if (string.IsNullOrEmpty(versionId))
            {
                var objectVersions = await GetObjectLatestVersions(id);
                objectVersionId = objectVersions.Where(x => x.Id.EndsWith(Tokens.ObjectPostfix))
                                                .Select(x => x.VersionId)
                                                .SingleOrDefault();

                if (objectVersionId == null)
                {
                    throw new ObjectNotFoundException($"Object '{id}' not found.");
                }
            }
            else
            {
                objectVersionId = versionId;
            }

            var persistenceDescriptorWrapper = await GetObjectFromS3<ObjectPersistenceDescriptor>(id.AsS3ObjectKey(Tokens.ObjectPostfix), objectVersionId);
            var persistenceDescriptor = (ObjectPersistenceDescriptor)persistenceDescriptorWrapper;

            var elements = new ConcurrentBag<IObjectElementDescriptor>();
            Parallel.ForEach(
                persistenceDescriptor.Elements,
                objectVersion =>
                    {
                        var elementDescriptorWrapper = GetObjectFromS3<ObjectElementDescriptor>(objectVersion.Id, objectVersion.VersionId).Result;
                        var elementDescriptor = (ObjectElementDescriptor)elementDescriptorWrapper;

<<<<<<< HEAD
                        elementDescriptor.Id = objectVersion.Id.AsObjectId();
=======
                        elementDescriptor.Id = objectVersion.Key.AsSubObjectId();
>>>>>>> 531ef697
                        elementDescriptor.VersionId = objectVersion.VersionId;
                        elementDescriptor.LastModified = elementDescriptorWrapper.LastModified;

                        elements.Add(elementDescriptor);
                    });

            var descriptor = new ObjectDescriptor
                                 {
                                     Id = id,
                                     VersionId = objectVersionId,
                                     LastModified = persistenceDescriptorWrapper.LastModified,
                                     TemplateId = persistenceDescriptor.TemplateId,
                                     TemplateVersionId = persistenceDescriptor.TemplateVersionId,
                                     Language = persistenceDescriptor.Language,
                                     Author = persistenceDescriptorWrapper.Author,
                                     Properties = persistenceDescriptor.Properties,
                                     Elements = elements
                                 };
            return descriptor;
        }

        public async Task<bool> IsObjectExists(long id)
        {
            var listResponse = await _amazonS3.ListObjectsV2Async(
                                   new ListObjectsV2Request
                                   {
                                       BucketName = _bucketName,
                                       MaxKeys = 1,
                                       Prefix = id.ToString() + "/" + Tokens.ObjectPostfix
                                   });
            return listResponse.S3Objects.Count != 0;
        }

        private async Task<ObjectWrapper<T>> GetObjectFromS3<T>(string key, string versionId)
        {
            GetObjectResponse getObjectResponse;
            try
            {
                getObjectResponse = await _amazonS3.GetObjectAsync(_bucketName, key, versionId);
            }
            catch (AmazonS3Exception e) when (e.StatusCode == HttpStatusCode.NotFound)
            {
                throw new ObjectNotFoundException($"Object '{key}' with versionId '{versionId}' not found.");
            }

            var metadataWrapper = MetadataCollectionWrapper.For(getObjectResponse.Metadata);
            var author = metadataWrapper.Read<string>(MetadataElement.Author);

            string content;
            using (var reader = new StreamReader(getObjectResponse.ResponseStream, Encoding.UTF8))
            {
                content = reader.ReadToEnd();
            }

            var obj = JsonConvert.DeserializeObject<T>(content, SerializerSettings.Default);
            return new ObjectWrapper<T>(obj, author, getObjectResponse.LastModified);
        }

        private class ObjectWrapper<T>
        {
            private readonly T _object;

            public ObjectWrapper(T @object, string author, DateTime lastModified)
            {
                _object = @object;
                Author = author;
                LastModified = lastModified;
            }

            public string Author { get; }
            public DateTime LastModified { get; }

            public static implicit operator T(ObjectWrapper<T> wrapper)
            {
                return wrapper._object;
            }
        }
    }
}<|MERGE_RESOLUTION|>--- conflicted
+++ resolved
@@ -38,14 +38,19 @@
             _bucketName = cephOptions.ObjectsBucketName;
         }
 
-        public async Task<IReadOnlyCollection<IdentifyableObjectDescriptor<long>>> GetObjectMetadatas(string startAfter)
-        {
-            var listResponse = await _amazonS3.ListObjectsV2Async(new ListObjectsV2Request { BucketName = _bucketName, StartAfter = startAfter });
+        public async Task<IReadOnlyCollection<IdentifyableObjectDescriptor<long>>> GetObjectMetadatas(long startAfter)
+        {
+            var listResponse = await _amazonS3.ListObjectsV2Async(
+                                   new ListObjectsV2Request
+                                       {
+                                           BucketName = _bucketName,
+                                           StartAfter = startAfter.ToString() + "/" + Tokens.ObjectPostfix
+                                       });
 
             var descriptors = new ConcurrentBag<IdentifyableObjectDescriptor<long>>();
             Parallel.ForEach(
                 listResponse.S3Objects.FindAll(x => x.Key.EndsWith(Tokens.ObjectPostfix)),
-                obj => descriptors.Add(new IdentifyableObjectDescriptor<long>(obj.Key.AsObjectId(), obj.LastModified)));
+                obj => descriptors.Add(new IdentifyableObjectDescriptor<long>(obj.Key.AsRootObjectId(), obj.LastModified)));
 
             return descriptors.OrderBy(x => x.LastModified).ToArray();
         }
@@ -56,12 +61,9 @@
             return await _templatesStorageReader.GetTemplateDescriptor(persistenceDescriptor.TemplateId, persistenceDescriptor.TemplateVersionId);
         }
 
-<<<<<<< HEAD
-        public async Task<IReadOnlyCollection<VersionedObjectDescriptor<string>>> GetObjectLatestVersions(long id)
-=======
-        public async Task<IReadOnlyCollection<IdentifyableObjectDescriptor>> GetAllObjectRootVersions(long id)
-        {
-            var versions = new List<IdentifyableObjectDescriptor>();
+        public async Task<IReadOnlyCollection<VersionedObjectDescriptor<long>>> GetAllObjectRootVersions(long id)
+        {
+            var versions = new List<VersionedObjectDescriptor<long>>();
 
             Func<string, Task<ListVersionsResponse>> listVersions =
                 async nextVersionIdMarker =>
@@ -73,7 +75,7 @@
                                                            Prefix = id.AsS3ObjectKey(Tokens.ObjectPostfix),
                                                            VersionIdMarker = nextVersionIdMarker
                                                        });
-                        versions.AddRange(versionsResponse.Versions.Select(x => new IdentifyableObjectDescriptor(x.Key.AsRootObjectId(), x.VersionId, x.LastModified)));
+                        versions.AddRange(versionsResponse.Versions.Select(x => new VersionedObjectDescriptor<long>(x.Key.AsRootObjectId(), x.VersionId, x.LastModified)));
                         return versionsResponse;
                     };
 
@@ -91,8 +93,7 @@
             return versions;
         }
 
-        public async Task<IReadOnlyCollection<S3ObjectVersion>> GetObjectLatestVersions(long id)
->>>>>>> 531ef697
+        public async Task<IReadOnlyCollection<VersionedObjectDescriptor<string>>> GetObjectLatestVersions(long id)
         {
             var versionsResponse = await _amazonS3.ListVersionsAsync(_bucketName, id + "/");
             return versionsResponse.Versions.FindAll(x => x.IsLatest)
@@ -132,11 +133,7 @@
                         var elementDescriptorWrapper = GetObjectFromS3<ObjectElementDescriptor>(objectVersion.Id, objectVersion.VersionId).Result;
                         var elementDescriptor = (ObjectElementDescriptor)elementDescriptorWrapper;
 
-<<<<<<< HEAD
-                        elementDescriptor.Id = objectVersion.Id.AsObjectId();
-=======
-                        elementDescriptor.Id = objectVersion.Key.AsSubObjectId();
->>>>>>> 531ef697
+                        elementDescriptor.Id = objectVersion.Id.AsSubObjectId();
                         elementDescriptor.VersionId = objectVersion.VersionId;
                         elementDescriptor.LastModified = elementDescriptorWrapper.LastModified;
 
