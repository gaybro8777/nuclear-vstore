variables:
  REGISTRY: "docker-hub.2gis.ru"

stages:
  - build:app
  - build:run-tests
  - build:image
  - deploy
  - end

before_script:
  - export APPLICATION=`make -s print-APPLICATION`
  - source ${CI_PROJECT_DIR}/ci-starter-kit/utils.sh
  - export BRANCH_NAME=`echo ${CI_BUILD_REF_NAME} | tr '[:upper:]' '[:lower:]' | sed 's/_/-/g' | sed -e 's/[^a-z0-9-]//g'`
  - export GIT_SHA=`git rev-parse --short=8 HEAD`
  - export CI_DEV_TAG="dev-${BRANCH_NAME}-${GIT_SHA}"
  - export CI_TAG=`[[ -z ${CI_BUILD_TAG} ]] && echo "branch-${BRANCH_NAME}-${GIT_SHA}" || echo "${CI_BUILD_TAG}"`

# ================= Test & Build =================

build:app:
  image: $REGISTRY/microsoft/aspnetcore-build:1.1.0-projectjson
  stage: build:app
  when: always
  script:
    - dotnet restore
    - dotnet publish src/VStore.Host --configuration Release --runtime ubuntu.14.04-x64 --output publish/vstore
<<<<<<< HEAD
    - dotnet publish src/VStore.GC --configuration Release --runtime ubuntu.14.04-x64 --output publish/vstore-gc
=======
    - dotnet publish src/MigrationTool --configuration Release --runtime ubuntu.14.04-x64 --output publish/migration-tool
>>>>>>> 943f41ca
    - dotnet publish tests/VStore.UnitTests --configuration Release --runtime ubuntu.14.04-x64 --output publish/vstore-tests
  tags: [ 2gis, docker ]
  artifacts:
    name: "${CI_BUILD_REF_NAME}"
    expire_in: '1 week'
    paths:
      - publish/vstore/
<<<<<<< HEAD
      - publish/vstore-gc/
=======
      - publish/migration-tool/
>>>>>>> 943f41ca
      - publish/vstore-tests/

build:run-tests:
  image: $REGISTRY/microsoft/dotnet:1.1.2-sdk-1.0.0-preview2-1-003177
  stage: build:run-tests
  when: always
  script:
    - dotnet restore tests/VStore.UnitTests
    - dotnet test tests/VStore.UnitTests --output publish/vstore-tests --configuration Release --no-build
  tags: [ 2gis, docker ]
  dependencies:
    - build:app

build:vstore-image:
  stage: build:image
  when: manual
  script:
    - IMAGE=ams/vstore TAG=$CI_TAG DOCKER_FILE=publish/vstore/Dockerfile DOCKER_BUILD_CONTEXT=publish/vstore make docker-build
    - IMAGE=ams/vstore TAG=$CI_TAG make docker-push
  tags: [ docker-engine, io ]
  dependencies:
    - build:app

build:vstore-gc-image:
  stage: build:image
  when: manual
  script:
    - IMAGE=ams/vstore-gc TAG=$CI_TAG DOCKER_FILE=publish/vstore-gc/Dockerfile DOCKER_BUILD_CONTEXT=publish/vstore-gc make docker-build
    - IMAGE=ams/vstore-gc TAG=$CI_TAG make docker-push
  tags: [ docker-engine, io ]
  dependencies:
    - build:app
<<<<<<< HEAD
=======

build:migration-tool-image:
  stage: build:image
  when: manual
  script:
    - IMAGE=ams/migration-tool TAG=$CI_TAG DOCKER_FILE=publish/migration-tool/Dockerfile DOCKER_BUILD_CONTEXT=publish/migration-tool make docker-build
    - IMAGE=ams/migration-tool TAG=$CI_TAG make docker-push
  tags: [ docker-engine, io ]
  dependencies:
    - build:app
>>>>>>> 943f41ca

# ================ Deploy =================

deploy:standalone:
  stage: deploy
  when: manual
  image: $REGISTRY/2gis-io/k8s-handle:latest
  script:
    - export VSTORE_ENVIRONMENT=Stage
    - k8s-handle deploy --config config-standalone.yaml --section vstore --sync-mode True
  only:
    - tags
  tags: [ 2gis, docker ]
  environment:
    name: vstore-standalone
    url: http://${CI_ENVIRONMENT_SLUG}.web-staging.2gis.ru/swagger

deploy:ams-deploy:
  stage: deploy
  environment:
    name: staging
    url: http://vstore-stage.web-staging.2gis.ru/swagger
  only:
    - tags
  script:
    - "curl -X POST -F token=${AMS_DEPLOY_TRIGGER_TOKEN} -F ref=master https://gitlab.2gis.ru/api/v3/projects/2997/trigger/builds"
  dependencies: []
  tags: [ io, docker-engine ]

deploy:ams-deploy:review:
  stage: deploy
  when: manual
  environment:
    name: review/${CI_BUILD_REF_SLUG}
    url: http://vstore-${CI_BUILD_REF_SLUG}.web-staging.2gis.ru/swagger
    on_stop: destroy:ams-deploy:stop-review
  only:
    - branches
  except:
    - master
  script:
    - "curl -X POST -F token=${AMS_DEPLOY_TRIGGER_TOKEN} -F ref=master -F variables[VSTORE_TAG]=${CI_TAG} -F variables[HOST_POSTFIX]=${CI_BUILD_REF_SLUG} -F variables[START_REVIEW]=true https://gitlab.2gis.ru/api/v3/projects/2997/trigger/builds"
  dependencies: []
  tags: [ io, docker-engine ]

# ================= End =================

destroy:ams-deploy:stop-review:
  stage: end
  when: manual
  variables:
    GIT_STRATEGY: none
  environment:
    name: review/${CI_BUILD_REF_SLUG}
    action: stop
  only:
    - branches
  script:
    - "curl -X POST -F token=${AMS_DEPLOY_TRIGGER_TOKEN} -F ref=master -F variables[VSTORE_TAG]=${CI_TAG} -F variables[HOST_POSTFIX]=${CI_BUILD_REF_SLUG} -F variables[STOP_REVIEW]=true https://gitlab.2gis.ru/api/v3/projects/2997/trigger/builds"
  dependencies: []
  tags: [ io, docker-engine ]

cleanup:registry:
  stage: end
  when: always
  script:
    - make docker-registry-images-cleanup TAG="master-" TIME_LIFE_IMAGE=604800 # 7 days
    - make docker-registry-images-cleanup TAG="branch-" TIME_LIFE_IMAGE=604800 # 7 days
    - make docker-registry-images-cleanup TAG="feature-" TIME_LIFE_IMAGE=604800 # 7 days
  dependencies: []
  tags: [ docker-engine, io ]

cleanup:runner:
  stage: end
  when: always
  script:
    - make docker-containers-cleanup
    - make docker-images-cleanup TAG="master-" TIME_LIFE_IMAGE=86400 # 1 day
    - make docker-images-cleanup TAG="branch-" TIME_LIFE_IMAGE=345600 # 4 days
    - make docker-images-cleanup TAG="feature-" TIME_LIFE_IMAGE=345600 # 4 days
  dependencies: []
  tags: [ docker-engine, io ]<|MERGE_RESOLUTION|>--- conflicted
+++ resolved
@@ -25,11 +25,8 @@
   script:
     - dotnet restore
     - dotnet publish src/VStore.Host --configuration Release --runtime ubuntu.14.04-x64 --output publish/vstore
-<<<<<<< HEAD
     - dotnet publish src/VStore.GC --configuration Release --runtime ubuntu.14.04-x64 --output publish/vstore-gc
-=======
     - dotnet publish src/MigrationTool --configuration Release --runtime ubuntu.14.04-x64 --output publish/migration-tool
->>>>>>> 943f41ca
     - dotnet publish tests/VStore.UnitTests --configuration Release --runtime ubuntu.14.04-x64 --output publish/vstore-tests
   tags: [ 2gis, docker ]
   artifacts:
@@ -37,11 +34,8 @@
     expire_in: '1 week'
     paths:
       - publish/vstore/
-<<<<<<< HEAD
       - publish/vstore-gc/
-=======
       - publish/migration-tool/
->>>>>>> 943f41ca
       - publish/vstore-tests/
 
 build:run-tests:
@@ -59,8 +53,8 @@
   stage: build:image
   when: manual
   script:
-    - IMAGE=ams/vstore TAG=$CI_TAG DOCKER_FILE=publish/vstore/Dockerfile DOCKER_BUILD_CONTEXT=publish/vstore make docker-build
-    - IMAGE=ams/vstore TAG=$CI_TAG make docker-push
+    - TAG=$CI_TAG DOCKER_FILE=publish/vstore/Dockerfile DOCKER_BUILD_CONTEXT=publish/vstore make docker-build
+    - TAG=$CI_TAG make docker-push
   tags: [ docker-engine, io ]
   dependencies:
     - build:app
@@ -74,8 +68,6 @@
   tags: [ docker-engine, io ]
   dependencies:
     - build:app
-<<<<<<< HEAD
-=======
 
 build:migration-tool-image:
   stage: build:image
@@ -86,7 +78,6 @@
   tags: [ docker-engine, io ]
   dependencies:
     - build:app
->>>>>>> 943f41ca
 
 # ================ Deploy =================
 
