--- conflicted
+++ resolved
@@ -21,16 +21,10 @@
   script:
     - dotnet restore --runtime ubuntu.14.04-x64
     - dotnet test tests/VStore.UnitTests/VStore.UnitTests.csproj --configuration Release /p:CollectCoverage=true /p:CoverletOutputFormat=lcov /p:CoverletOutputDirectory="`pwd`/coverage"
-<<<<<<< HEAD
-    - dotnet publish src/VStore.Host --configuration Release --runtime debian.9-x64 --output ../../publish/vstore
-    - dotnet publish src/VStore.Worker --configuration Release --runtime debian.9-x64 --output ../../publish/vstore-worker
+    - dotnet publish src/VStore.Host --configuration Release --runtime ubuntu.14.04-x64 --output ../../publish/vstore
+    - dotnet publish src/VStore.Worker --configuration Release --runtime ubuntu.14.04-x64 --output ../../publish/vstore-worker
     - dotnet restore --runtime alpine.3.7-x64
     - dotnet publish src/VStore.Renderer --configuration Release --runtime alpine.3.7-x64 --output ../../publish/vstore-renderer
-=======
-    - dotnet publish src/VStore.Host --configuration Release --runtime ubuntu.14.04-x64 --output ../../publish/vstore
-    - dotnet publish src/VStore.Worker --configuration Release --runtime ubuntu.14.04-x64 --output ../../publish/vstore-worker
-    - dotnet publish src/VStore.Renderer --configuration Release --runtime ubuntu.14.04-x64 --output ../../publish/vstore-renderer
->>>>>>> 7d1c5b34
   tags: [ 2gis, docker ]
   artifacts:
     name: "${CI_COMMIT_REF_NAME}_app"
