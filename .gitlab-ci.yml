--- conflicted
+++ resolved
@@ -14,24 +14,17 @@
 # ================= Test & Build =================
 
 build:app:
-  image: $REGISTRY/microsoft/dotnet:2.1.301-sdk-alpine3.7
+  image: $REGISTRY/microsoft/dotnet:2.1.302-sdk-alpine3.7
   stage: build
   when: always
   script:
-<<<<<<< HEAD
-=======
-    - dotnet restore --runtime ubuntu.16.04-x64
-    - dotnet test tests/VStore.UnitTests/VStore.UnitTests.csproj --configuration Release /p:CollectCoverage=true /p:CoverletOutputFormat=lcov /p:CoverletOutputDirectory="`pwd`/coverage"
-    - dotnet publish src/VStore.Host --configuration Release --runtime ubuntu.16.04-x64 --output ../../publish/vstore
-    - dotnet publish src/VStore.Worker --configuration Release --runtime ubuntu.16.04-x64 --output ../../publish/vstore-worker
->>>>>>> 4063b427
     - dotnet restore --runtime alpine.3.7-x64
     - dotnet test tests/VStore.UnitTests/VStore.UnitTests.csproj --configuration Release /p:CollectCoverage=true /p:CoverletOutputFormat=lcov /p:CoverletOutput="`pwd`/coverage/"
     - dotnet publish src/VStore.Host --configuration Release --runtime alpine.3.7-x64 --output ../../publish/vstore
     - dotnet publish src/VStore.Worker --configuration Release --runtime alpine.3.7-x64 --output ../../publish/vstore-worker
     - dotnet publish src/VStore.Renderer --configuration Release --runtime alpine.3.7-x64 --output ../../publish/vstore-renderer
-    - cp lib/librdkafka-0.11.4-alpine.3.7.so publish/vstore/librdkafka.so
-    - cp lib/librdkafka-0.11.4-alpine.3.7.so publish/vstore-worker/librdkafka.so
+    - cp lib/librdkafka-0.11.5-alpine.3.7.so publish/vstore/librdkafka.so
+    - cp lib/librdkafka-0.11.5-alpine.3.7.so publish/vstore-worker/librdkafka.so
   tags: [ 2gis, docker ]
   artifacts:
     name: "${CI_COMMIT_REF_NAME}_app"
@@ -43,15 +36,11 @@
       - publish/vstore-renderer/
 
 build:cloning-tool:
-  image: $REGISTRY/microsoft/dotnet:2.1.301-sdk-alpine3.7
+  image: $REGISTRY/microsoft/dotnet:2.1.302-sdk-alpine3.7
   stage: build
   when: manual
   script:
-<<<<<<< HEAD
     - dotnet publish src/CloningTool --configuration Release --runtime alpine.3.7-x64 --output ../../publish/cloning-tool
-=======
-    - dotnet publish src/CloningTool --configuration Release --runtime ubuntu.16.04-x64 --output ../../publish/cloning-tool
->>>>>>> 4063b427
   tags: [ 2gis, docker ]
   artifacts:
     name: "${CI_COMMIT_REF_NAME}_cloning_tool"
@@ -196,21 +185,6 @@
   tags: [ io, docker-engine ]
 
 # ================= End =================
-<<<<<<< HEAD
-=======
-
-cleanup:registry:
-  stage: end
-  when: always
-  script:
-    - make docker-registry-images-cleanup TAG="branch-" TIME_LIFE_IMAGE=604800 # 7 days
-    - make docker-registry-images-cleanup IMAGE=ams/vstore-worker TAG="branch-" TIME_LIFE_IMAGE=604800 # 7 days
-    - make docker-registry-images-cleanup IMAGE=ams/vstore-renderer TAG="branch-" TIME_LIFE_IMAGE=604800 # 7 days
-    - make docker-registry-images-cleanup IMAGE=ams/cloning-tool TAG="branch-" TIME_LIFE_IMAGE=604800 # 7 days
-    - make docker-registry-images-cleanup IMAGE=ams/logo-migrator TAG="branch-" TIME_LIFE_IMAGE=604800 # 7 days
-  dependencies: []
-  tags: [ docker-engine, io ]
->>>>>>> 4063b427
 
 cleanup:registry:
   stage: end
