variables:
  REGISTRY: "docker-hub.2gis.ru"

stages:
  - build
  - report
  - dockerize
  - deploy
  - end

before_script:
  - export CI_TAG=`[[ -z ${CI_COMMIT_TAG} ]] && echo "branch-${CI_COMMIT_REF_SLUG}-${CI_COMMIT_SHA:0:8}" || echo "${CI_COMMIT_TAG}"`

# ================= Test & Build =================

build:app:
<<<<<<< HEAD
  image: $REGISTRY/microsoft/dotnet:2.1.302-sdk-alpine3.7
  stage: build
  when: always
  script:
=======
  image: $REGISTRY/microsoft/dotnet:2.1.400-sdk-alpine3.7
  stage: build
  when: always
  script:
    - dotnet restore --runtime ubuntu.16.04-x64
    - dotnet test tests/VStore.UnitTests/VStore.UnitTests.csproj --configuration Release /p:CollectCoverage=true /p:CoverletOutputFormat=lcov /p:CoverletOutput="`pwd`/coverage/"
    - dotnet publish src/VStore.Host --configuration Release --runtime ubuntu.16.04-x64 --output ../../publish/vstore
    - dotnet publish src/VStore.Worker --configuration Release --runtime ubuntu.16.04-x64 --output ../../publish/vstore-worker
>>>>>>> 7df416b7
    - dotnet restore --runtime alpine.3.7-x64
    - dotnet test tests/VStore.UnitTests/VStore.UnitTests.csproj --configuration Release /p:CollectCoverage=true /p:CoverletOutputFormat=lcov /p:CoverletOutput="`pwd`/coverage/"
    - dotnet publish src/VStore.Host --configuration Release --runtime alpine.3.7-x64 --output ../../publish/vstore
    - dotnet publish src/VStore.Worker --configuration Release --runtime alpine.3.7-x64 --output ../../publish/vstore-worker
    - dotnet publish src/VStore.Renderer --configuration Release --runtime alpine.3.7-x64 --output ../../publish/vstore-renderer
    - cp lib/librdkafka-0.11.5-alpine.3.7.so publish/vstore/librdkafka.so
    - cp lib/librdkafka-0.11.5-alpine.3.7.so publish/vstore-worker/librdkafka.so
  tags: [ 2gis, docker ]
  artifacts:
    name: "${CI_COMMIT_REF_NAME}_app"
    expire_in: '1 week'
    paths:
      - coverage/
      - publish/vstore/
      - publish/vstore-worker/
      - publish/vstore-renderer/

build:cloning-tool:
<<<<<<< HEAD
  image: $REGISTRY/microsoft/dotnet:2.1.302-sdk-alpine3.7
=======
  image: $REGISTRY/microsoft/dotnet:2.1.400-sdk-alpine3.7
>>>>>>> 7df416b7
  stage: build
  when: manual
  script:
    - dotnet publish src/CloningTool --configuration Release --runtime alpine.3.7-x64 --output ../../publish/cloning-tool
  tags: [ 2gis, docker ]
  artifacts:
    name: "${CI_COMMIT_REF_NAME}_cloning_tool"
    expire_in: '1 week'
    paths:
      - publish/cloning-tool/

generate:coverage:
  image: $REGISTRY/2gis/alpine:3.7-lcov
  stage: report
  allow_failure: true
  script:
    - genhtml coverage/coverage.info --quiet --output-directory coverage_report
  dependencies:
    - build:app
  tags: [ 2gis, docker ]
  artifacts:
    name: "${CI_COMMIT_REF_NAME}_coverage_report"
    expire_in: '1 week'
    paths:
      - coverage_report/

build:vstore-host-image:
  stage: dockerize
  when: manual
  allow_failure: false
  script:
    - export IMAGE_TAG=$REGISTRY/ams/vstore:${CI_TAG}
    - docker build --pull --rm --tag $IMAGE_TAG -f publish/vstore/Dockerfile publish/vstore
    - docker push $IMAGE_TAG
  tags: [ docker-engine, io ]
  dependencies:
    - build:app

build:vstore-worker-image:
  stage: dockerize
  when: manual
  allow_failure: false
  script:
    - export IMAGE_TAG=$REGISTRY/ams/vstore-worker:${CI_TAG}
    - docker build --pull --rm --tag $IMAGE_TAG -f publish/vstore-worker/Dockerfile publish/vstore-worker
    - docker push $IMAGE_TAG
  tags: [ docker-engine, io ]
  dependencies:
    - build:app
    
build:vstore-renderer-image:
  stage: dockerize
  when: manual
  allow_failure: false
  script:
    - export IMAGE_TAG=$REGISTRY/ams/vstore-renderer:${CI_TAG}
    - docker build --pull --rm --tag $IMAGE_TAG -f publish/vstore-renderer/Dockerfile publish/vstore-renderer
    - docker push $IMAGE_TAG
  tags: [ docker-engine, io ]
  dependencies:
    - build:app

build:cloning-tool-image:
  stage: dockerize
  when: manual
  script:
    - export IMAGE_TAG=$REGISTRY/ams/cloning-tool:${CI_TAG}
    - docker build --pull --rm --tag $IMAGE_TAG -f publish/cloning-tool/Dockerfile publish/cloning-tool
    - docker push $IMAGE_TAG
  tags: [ docker-engine, io ]
  dependencies:
    - build:cloning-tool

# ================ Deploy =================

deploy:standalone:
  stage: deploy
  when: manual
  image: $REGISTRY/2gis-io/k8s-handle:latest
  script:
    - export VSTORE_ENVIRONMENT=Stage
    - k8s-handle deploy --config config-standalone.yaml --section vstore --sync-mode True
  only:
    - tags
  dependencies: []
  tags: [ 2gis, docker ]
  environment:
    name: vstore-standalone
    url: http://${CI_ENVIRONMENT_SLUG}.web-staging.2gis.ru/swagger

deploy:relizard:
  stage: deploy
  environment:
    name: staging
    url: http://vstore-stage.web-staging.2gis.ru/swagger
  only:
    - tags
  script:
    - "curl -X POST -F token=${AMS_DEPLOY_TRIGGER_TOKEN} -F ref=master https://gitlab.2gis.ru/api/v3/projects/2997/trigger/builds"
  dependencies: []
  tags: [ io, docker-engine ]

deploy:relizard:review:
  stage: deploy
  when: manual
  variables:
    GIT_STRATEGY: none
  environment:
    name: review/${CI_COMMIT_REF_SLUG}
    url: http://vstore-env-${CI_COMMIT_REF_SLUG}.web-staging.2gis.ru/swagger
    on_stop: destroy:relizard:stop-review
  only:
    - branches
  except:
    - master
  script:
    - 'export GECKO_PAYLOAD="{\"branch\":\"env/${CI_COMMIT_REF_SLUG}\",\"versions\":{\"vstore\":\"${CI_TAG}\"}}"'
    - 'curl -s -X POST http://relizard-gecko.web-staging.2gis.ru/envs -H "content-type: application/json" -d $GECKO_PAYLOAD --trace-ascii ${CI_PROJECT_DIR}/gecko_trace'
    - '_poll="curl -s -X GET http://relizard-gecko.web-staging.2gis.ru/envs/env/${CI_COMMIT_REF_SLUG}"'
    - 'export _elapsed=0'
    - 'echo ${CI_COMMIT_REF_SLUG:0:20} | sed -r "s/^(ams-[0-9]*)(.*)/\1/" | xargs -i printf "Environment will be ready on address:\n\033[0;32mhttp://vstore-env-{}.web-staging.2gis.ru/swagger\033[0m\n"'
    - 'while true; do sleep 5; let _elapsed=_elapsed+5; _status=$(${_poll} | python -c "import sys, json; print json.load(sys.stdin)[\"status\"]"); echo "Elapsed ${_elapsed}s, status: ${_status}"; case $_status in running) continue;; pending) continue;; success) exit 0;; *) exit 99;; esac; done'
  artifacts:
    name: "${CI_PROJECT_NAME}_${CI_COMMIT_SHA}"
    expire_in: '1 week'
    paths:
      - ${CI_PROJECT_DIR}/gecko_trace
  dependencies: []
  tags: [ io, docker-engine ]

destroy:relizard:stop-review:
  stage: deploy
  when: manual
  variables:
    GIT_STRATEGY: none
  environment:
    name: review/${CI_COMMIT_REF_SLUG}
    action: stop
  only:
    - branches
  except:
    - master
  script:
    - curl -s -X DELETE http://relizard-gecko.web-staging.2gis.ru/envs/env/${CI_COMMIT_REF_SLUG}
  dependencies: []
  tags: [ io, docker-engine ]

# ================= End =================

cleanup:registry:
  stage: end
  when: always
  variables:
    GIT_STRATEGY: none
    TAG_MASK: "branch-"
    IMAGE_LIFE_TIME_DAYS: "7"
  script:
    - hub-tool tags:cleanup --regexp "$TAG_MASK*" --days $IMAGE_LIFE_TIME_DAYS --path ams/vstore
    - hub-tool tags:cleanup --regexp "$TAG_MASK*" --days $IMAGE_LIFE_TIME_DAYS --path ams/vstore-worker
    - hub-tool tags:cleanup --regexp "$TAG_MASK*" --days $IMAGE_LIFE_TIME_DAYS --path ams/vstore-renderer
    - hub-tool tags:cleanup --regexp "$TAG_MASK*" --days $IMAGE_LIFE_TIME_DAYS --path ams/cloning-tool
  dependencies: []
  tags: [ docker-engine, io ]<|MERGE_RESOLUTION|>--- conflicted
+++ resolved
@@ -14,21 +14,10 @@
 # ================= Test & Build =================
 
 build:app:
-<<<<<<< HEAD
-  image: $REGISTRY/microsoft/dotnet:2.1.302-sdk-alpine3.7
-  stage: build
-  when: always
-  script:
-=======
   image: $REGISTRY/microsoft/dotnet:2.1.400-sdk-alpine3.7
   stage: build
   when: always
   script:
-    - dotnet restore --runtime ubuntu.16.04-x64
-    - dotnet test tests/VStore.UnitTests/VStore.UnitTests.csproj --configuration Release /p:CollectCoverage=true /p:CoverletOutputFormat=lcov /p:CoverletOutput="`pwd`/coverage/"
-    - dotnet publish src/VStore.Host --configuration Release --runtime ubuntu.16.04-x64 --output ../../publish/vstore
-    - dotnet publish src/VStore.Worker --configuration Release --runtime ubuntu.16.04-x64 --output ../../publish/vstore-worker
->>>>>>> 7df416b7
     - dotnet restore --runtime alpine.3.7-x64
     - dotnet test tests/VStore.UnitTests/VStore.UnitTests.csproj --configuration Release /p:CollectCoverage=true /p:CoverletOutputFormat=lcov /p:CoverletOutput="`pwd`/coverage/"
     - dotnet publish src/VStore.Host --configuration Release --runtime alpine.3.7-x64 --output ../../publish/vstore
@@ -47,11 +36,7 @@
       - publish/vstore-renderer/
 
 build:cloning-tool:
-<<<<<<< HEAD
-  image: $REGISTRY/microsoft/dotnet:2.1.302-sdk-alpine3.7
-=======
   image: $REGISTRY/microsoft/dotnet:2.1.400-sdk-alpine3.7
->>>>>>> 7df416b7
   stage: build
   when: manual
   script:
