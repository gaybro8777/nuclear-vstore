﻿<Project Sdk="Microsoft.NET.Sdk">
  <PropertyGroup>
    <TargetFramework>netcoreapp2.1</TargetFramework>
    <RuntimeFrameworkVersion>2.1.1</RuntimeFrameworkVersion>
    <RootNamespace>VStore.UnitTests</RootNamespace>
    <LangVersion>latest</LangVersion>
  </PropertyGroup>
  <ItemGroup>
    <Content Include="..\..\src\VStore.Host\appsettings.json" Link="appsettings.json">
      <CopyToOutputDirectory>Always</CopyToOutputDirectory>
    </Content>
    <Content Include="..\..\src\VStore.Host\appsettings.development.json" Link="appsettings.development.json">
      <CopyToOutputDirectory>Always</CopyToOutputDirectory>
    </Content>
    <Content Include="images\*">
      <CopyToOutputDirectory>Always</CopyToOutputDirectory>
    </Content>
  </ItemGroup>
  <ItemGroup>
    <ProjectReference Include="..\..\src\VStore.Host\VStore.Host.csproj" />
  </ItemGroup>
  <ItemGroup>
    <PackageReference Include="Autofac.Extensions.DependencyInjection" Version="4.2.2" />
<<<<<<< HEAD
    <PackageReference Include="coverlet.msbuild" Version="2.1.0" />
    <PackageReference Include="Microsoft.AspNetCore.TestHost" Version="2.1.1" />
    <PackageReference Include="Microsoft.NET.Test.Sdk" Version="15.7.2" />
    <PackageReference Include="Microsoft.TestPlatform.TestHost" Version="15.7.2" />
    <PackageReference Include="Moq" Version="4.8.3" />
    <PackageReference Include="xunit" Version="2.3.1" />
    <PackageReference Include="xunit.runner.visualstudio" Version="2.3.1" />
=======
    <PackageReference Include="coverlet.msbuild" Version="2.0.1" />
    <PackageReference Include="Microsoft.AspNetCore.TestHost" Version="2.1.1" />
    <PackageReference Include="Microsoft.NET.Test.Sdk" Version="15.8.0" />
    <PackageReference Include="Microsoft.TestPlatform.TestHost" Version="15.8.0" />
    <PackageReference Include="Moq" Version="4.9.0" />
    <PackageReference Include="xunit" Version="2.4.0" />
    <PackageReference Include="xunit.runner.visualstudio" Version="2.4.0" />
>>>>>>> 4063b427
  </ItemGroup>
  <ItemGroup>
    <Service Include="{82a7f48d-3b50-4b1e-b82e-3ada8210c358}" />
  </ItemGroup>
</Project><|MERGE_RESOLUTION|>--- conflicted
+++ resolved
@@ -21,23 +21,13 @@
   </ItemGroup>
   <ItemGroup>
     <PackageReference Include="Autofac.Extensions.DependencyInjection" Version="4.2.2" />
-<<<<<<< HEAD
-    <PackageReference Include="coverlet.msbuild" Version="2.1.0" />
-    <PackageReference Include="Microsoft.AspNetCore.TestHost" Version="2.1.1" />
-    <PackageReference Include="Microsoft.NET.Test.Sdk" Version="15.7.2" />
-    <PackageReference Include="Microsoft.TestPlatform.TestHost" Version="15.7.2" />
-    <PackageReference Include="Moq" Version="4.8.3" />
-    <PackageReference Include="xunit" Version="2.3.1" />
-    <PackageReference Include="xunit.runner.visualstudio" Version="2.3.1" />
-=======
-    <PackageReference Include="coverlet.msbuild" Version="2.0.1" />
+    <PackageReference Include="coverlet.msbuild" Version="2.1.1" />
     <PackageReference Include="Microsoft.AspNetCore.TestHost" Version="2.1.1" />
     <PackageReference Include="Microsoft.NET.Test.Sdk" Version="15.8.0" />
     <PackageReference Include="Microsoft.TestPlatform.TestHost" Version="15.8.0" />
     <PackageReference Include="Moq" Version="4.9.0" />
     <PackageReference Include="xunit" Version="2.4.0" />
     <PackageReference Include="xunit.runner.visualstudio" Version="2.4.0" />
->>>>>>> 4063b427
   </ItemGroup>
   <ItemGroup>
     <Service Include="{82a7f48d-3b50-4b1e-b82e-3ada8210c358}" />
